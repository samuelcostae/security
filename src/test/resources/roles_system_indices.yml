--- conflicted
+++ resolved
@@ -19,11 +19,7 @@
     - '*'
   index_permissions:
     - index_patterns:
-<<<<<<< HEAD
-        - '*'
-=======
         - '.system*'
->>>>>>> 5b939fd0
       allowed_actions:
         - '*'
         - 'system:admin/system_index'
