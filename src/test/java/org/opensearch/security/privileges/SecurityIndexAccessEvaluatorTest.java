--- conflicted
+++ resolved
@@ -28,10 +28,7 @@
 import org.opensearch.security.resolver.IndexResolverReplacer;
 import org.opensearch.security.resolver.IndexResolverReplacer.Resolved;
 import org.opensearch.security.securityconf.ConfigModelV7;
-<<<<<<< HEAD
-=======
 import org.opensearch.security.support.ConfigConstants;
->>>>>>> 5b939fd0
 import org.opensearch.tasks.Task;
 
 import static org.hamcrest.MatcherAssert.assertThat;
@@ -62,9 +59,6 @@
     private static final String PROTECTED_ACTION = "indices:data/write";
     @Mock
     ConfigModelV7 configModelV7;
-<<<<<<< HEAD
-    ConfigModelV7.SecurityRoles securityRoles = configModelV7.getSecurityRoles();
-=======
     @Mock
     ConfigModelV7.SecurityRoles securityRoles;// = configModelV7.getSecurityRoles();
 
@@ -84,16 +78,12 @@
         when(log.isInfoEnabled()).thenReturn(true);
 
     }
->>>>>>> 5b939fd0
 
     public void setupEvaluatorWithoutSystemIndicesControl() {
         evaluator = new SecurityIndexAccessEvaluator(
             Settings.EMPTY.builder()
                 .put("plugins.security.system_indices.indices", ".testSystemIndex")
-<<<<<<< HEAD
-=======
                 .put(ConfigConstants.SECURITY_SYSTEM_INDICES_ADDITIONAL_CONTROL_ENABLED_KEY, false)
->>>>>>> 5b939fd0
                 .put("plugins.security.system_indices.enabled", true)
                 .build(),
             auditLog,
@@ -112,12 +102,8 @@
 
     @Test
     public void actionIsNotProtected_noSystemIndexInvolved() {
-<<<<<<< HEAD
-        final Resolved resolved = createResolved(".testSystemIndex");
-=======
         setupEvaluatorWithSystemIndicesControl();
         final Resolved resolved = createResolved(".potato");
->>>>>>> 5b939fd0
 
         // Action
         final PrivilegesEvaluatorResponse response = evaluator.evaluate(
@@ -128,12 +114,7 @@
             presponse,
             securityRoles
         );
-<<<<<<< HEAD
-
-        verifyNoInteractions(presponse);
-=======
-        verify(presponse).isComplete();
->>>>>>> 5b939fd0
+        verify(presponse).isComplete();
         assertThat(response, is(presponse));
 
         verify(log).isDebugEnabled();
@@ -169,10 +150,7 @@
 
         // Action
         evaluator.evaluate(request, task, PROTECTED_ACTION, resolved, presponse, securityRoles);
-<<<<<<< HEAD
-=======
-        verify(log).isDebugEnabled();
->>>>>>> 5b939fd0
+        verify(log).isDebugEnabled();
 
         verify(auditLog).logSecurityIndexAttempt(request, PROTECTED_ACTION, task);
         assertThat(presponse.allowed, is(false));
@@ -184,12 +162,6 @@
 
     @Test
     public void protectedActionSystemIndex() {
-<<<<<<< HEAD
-        final Resolved resolved = createResolved(".testSystemIndex", ".opendistro_security");
-
-        // Action
-        evaluator.evaluate(request, task, PROTECTED_ACTION, resolved, presponse, securityRoles);
-=======
         setupEvaluatorWithSystemIndicesControl();
         final Resolved resolved = createResolved(".testSystemIndex");
 
@@ -212,7 +184,6 @@
 
         // Action
         evaluator.evaluate(request, task, PROTECTED_ACTION, resolved, presponse, securityRoles);
->>>>>>> 5b939fd0
 
         verify(auditLog).logSecurityIndexAttempt(request, PROTECTED_ACTION, task);
         assertThat(presponse.allowed, is(false));
