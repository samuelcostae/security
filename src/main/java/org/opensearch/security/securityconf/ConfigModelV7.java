--- conflicted
+++ resolved
@@ -138,8 +138,6 @@
 
             private Set<String> resolve(final SecurityDynamicConfiguration<?> actionGroups, final String entry) {
 
-<<<<<<< HEAD
-
                 // SG5 format, plain array
                 //List<String> en = actionGroups.getAsList(DotPath.of(entry));
                 //if (en.isEmpty()) {
@@ -148,16 +146,6 @@
                 //}
 
                 if(!actionGroups.getCEntries().containsKey(entry)) {
-=======
-                // SG5 format, plain array
-                // List<String> en = actionGroups.getAsList(DotPath.of(entry));
-                // if (en.isEmpty()) {
-                // try SG6 format including readonly and permissions key
-                // en = actionGroups.getAsList(DotPath.of(entry + "." + ConfigConstants.CONFIGKEY_ACTION_GROUPS_PERMISSIONS));
-                // }
-
-                if (!actionGroups.getCEntries().containsKey(entry)) {
->>>>>>> 3c9f7c29
                     return Collections.emptySet();
                 }
 
@@ -165,15 +153,9 @@
 
                 final Object actionGroupAsObject = actionGroups.getCEntries().get(entry);
 
-<<<<<<< HEAD
                 if(actionGroupAsObject != null && actionGroupAsObject instanceof List) {
 
                     for (final String perm: ((List<String>) actionGroupAsObject)) {
-=======
-                if (actionGroupAsObject != null && actionGroupAsObject instanceof List) {
-
-                    for (final String perm : ((List<String>) actionGroupAsObject)) {
->>>>>>> 3c9f7c29
                         if (actionGroups.getCEntries().keySet().contains(perm)) {
                             ret.addAll(resolve(actionGroups, perm));
                         } else {
@@ -181,14 +163,8 @@
                         }
                     }
 
-<<<<<<< HEAD
-
-                } else if(actionGroupAsObject != null &&  actionGroupAsObject instanceof ActionGroupsV7) {
-                    for (final String perm: ((ActionGroupsV7) actionGroupAsObject).getAllowed_actions()) {
-=======
                 } else if (actionGroupAsObject != null && actionGroupAsObject instanceof ActionGroupsV7) {
                     for (final String perm : ((ActionGroupsV7) actionGroupAsObject).getAllowed_actions()) {
->>>>>>> 3c9f7c29
                         if (actionGroups.getCEntries().keySet().contains(perm)) {
                             ret.addAll(resolve(actionGroups, perm));
                         } else {
@@ -232,11 +208,7 @@
                 public SecurityRole call() throws Exception {
                     SecurityRole.Builder _securityRole = new SecurityRole.Builder(securityRole.getKey());
 
-<<<<<<< HEAD
                     if(securityRole.getValue() == null) {
-=======
-                    if (securityRole.getValue() == null) {
->>>>>>> 3c9f7c29
                         return null;
                     }
 
@@ -249,21 +221,12 @@
                         //    continue;
                         //}
 
-<<<<<<< HEAD
-                            if(isTenantsRw(tenant)) {
-                                _securityRole.addTenant(new Tenant(tenant.getKey(), true));
-                            } else {
-                                _securityRole.addTenant(new Tenant(tenant.getKey(), false));
-                            }
-                        }*/
-=======
                         if(isTenantsRw(tenant)) {
                             _securityRole.addTenant(new Tenant(tenant.getKey(), true));
                         } else {
                             _securityRole.addTenant(new Tenant(tenant.getKey(), false));
                         }
                     }*/
->>>>>>> 3c9f7c29
 
                     for (final Index permittedAliasesIndex : securityRole.getValue().getIndex_permissions()) {
 
@@ -271,33 +234,19 @@
                         final List<String> fls = permittedAliasesIndex.getFls();
                         final List<String> maskedFields = permittedAliasesIndex.getMasked_fields();
 
-<<<<<<< HEAD
                         for(String pat: permittedAliasesIndex.getIndex_patterns()) {
-=======
-                        for (String pat : permittedAliasesIndex.getIndex_patterns()) {
->>>>>>> 3c9f7c29
                             IndexPattern _indexPattern = new IndexPattern(pat);
                             _indexPattern.setDlsQuery(dls);
                             _indexPattern.addFlsFields(fls);
                             _indexPattern.addMaskedFields(maskedFields);
                             _indexPattern.addPerm(agr.resolvedActions(permittedAliasesIndex.getAllowed_actions()));
-<<<<<<< HEAD
-    
+
                                 /*for(Entry<String, List<String>> type: permittedAliasesIndex.getValue().getTypes(-).entrySet()) {
                                     TypePerm typePerm = new TypePerm(type.getKey());
                                     final List<String> perms = type.getValue();
                                     typePerm.addPerms(agr.resolvedActions(perms));
                                     _indexPattern.addTypePerms(typePerm);
                                 }*/
-=======
-
-                            /*for(Entry<String, List<String>> type: permittedAliasesIndex.getValue().getTypes(-).entrySet()) {
-                                TypePerm typePerm = new TypePerm(type.getKey());
-                                final List<String> perms = type.getValue();
-                                typePerm.addPerms(agr.resolvedActions(perms));
-                                _indexPattern.addTypePerms(typePerm);
-                            }*/
->>>>>>> 3c9f7c29
 
                             _securityRole.addIndexPattern(_indexPattern);
 
@@ -305,10 +254,6 @@
 
                     }
 
-<<<<<<< HEAD
-
-=======
->>>>>>> 3c9f7c29
                     return _securityRole.build();
                 }
             });
@@ -508,12 +453,7 @@
             return new EvaluatedDlsFlsConfig(dlsQueriesByIndex, flsFields, maskedFieldsMap);
         }
 
-<<<<<<< HEAD
-
         //opensearchDashboards special only, terms eval
-        public Set<String> getAllPermittedIndicesForDashboards(Resolved resolved, User user, String[] actions, IndexNameExpressionResolver resolver, ClusterService cs) {
-=======
-        // opensearchDashboards special only, terms eval
         public Set<String> getAllPermittedIndicesForDashboards(
             Resolved resolved,
             User user,
@@ -521,7 +461,6 @@
             IndexNameExpressionResolver resolver,
             ClusterService cs
         ) {
->>>>>>> 3c9f7c29
             Set<String> retVal = new HashSet<>();
             for (SecurityRole sr : roles) {
                 retVal.addAll(sr.getAllResolvedPermittedIndices(Resolved._LOCAL_ALL, user, actions, resolver, cs));
@@ -647,21 +586,12 @@
                 // what if we cannot resolve one (for create purposes)
                 final boolean patternMatch = p.getPerms().matchAll(actions);
 
-<<<<<<< HEAD
                 //                final Set<TypePerm> tperms = p.getTypePerms();
                 //                for (TypePerm tp : tperms) {
                 //                    if (WildcardMatcher.matchAny(tp.typePattern, resolved.getTypes(-).toArray(new String[0]))) {
                 //                        patternMatch = WildcardMatcher.matchAll(tp.perms.toArray(new String[0]), actions);
                 //                    }
                 //                }
-=======
-                // final Set<TypePerm> tperms = p.getTypePerms();
-                // for (TypePerm tp : tperms) {
-                // if (WildcardMatcher.matchAny(tp.typePattern, resolved.getTypes(-).toArray(new String[0]))) {
-                // patternMatch = WildcardMatcher.matchAll(tp.perms.toArray(new String[0]), actions);
-                // }
-                // }
->>>>>>> 3c9f7c29
                 if (patternMatch) {
                     // resolved but can contain patterns for nonexistent indices
                     final WildcardMatcher permitted = WildcardMatcher.from(p.attemptResolveIndexNames(user, resolver, cs)); // maybe they do
@@ -717,25 +647,13 @@
                 if (other.ipatterns != null) return false;
             } else if (!ipatterns.equals(other.ipatterns)) return false;
             if (name == null) {
-<<<<<<< HEAD
-                if (other.name != null)
-                    return false;
-            } else if (!name.equals(other.name))
-                return false;
+                if (other.name != null) return false;
+            } else if (!name.equals(other.name)) return false;
             //            if (tenants == null) {
             //                if (other.tenants != null)
             //                    return false;
             //            } else if (!tenants.equals(other.tenants))
             //                return false;
-=======
-                if (other.name != null) return false;
-            } else if (!name.equals(other.name)) return false;
-            // if (tenants == null) {
-            // if (other.tenants != null)
-            // return false;
-            // } else if (!tenants.equals(other.tenants))
-            // return false;
->>>>>>> 3c9f7c29
             return true;
         }
 
@@ -950,12 +868,9 @@
             return WildcardMatcher.from(perms);
         }
 
-<<<<<<< HEAD
         public WildcardMatcher getNonWildCardPerms() {
             return WildcardMatcher.from(perms.stream().filter(perm -> !perm.equals("*") ));
         }
-=======
->>>>>>> 3c9f7c29
     }
 
     /*public static class TypePerm {
@@ -1131,11 +1046,6 @@
         }
     }
 
-<<<<<<< HEAD
-    private static boolean impliesTypePerm(Set<IndexPattern> ipatterns, Resolved resolved, User user, String[] requestedActions,
-            IndexNameExpressionResolver resolver, ClusterService cs) {
-            Set<String> resolvedRequestedIndices = resolved.getAllIndices();
-=======
     private static boolean impliesTypePerm(
         Set<IndexPattern> ipatterns,
         Resolved resolved,
@@ -1144,8 +1054,7 @@
         IndexNameExpressionResolver resolver,
         ClusterService cs
     ) {
-        Set<String> resolvedRequestedIndices = resolved.getAllIndices();
->>>>>>> 3c9f7c29
+            Set<String> resolvedRequestedIndices = resolved.getAllIndices();
         IndexMatcherAndPermissions[] indexMatcherAndPermissions;
         if (resolved.isLocalAll()) {
             indexMatcherAndPermissions = ipatterns.stream()
@@ -1179,8 +1088,8 @@
                     continue;
                 }
 
-<<<<<<< HEAD
-                Future<Tuple<String, Set<Tuple<String, Boolean>>>> future = execs.submit(new Callable<Tuple<String, Set<Tuple<String, Boolean>>>>() {
+                Future<Tuple<String, Set<Tuple<String, Boolean>>>> future = execs.submit(
+                    new Callable<Tuple<String, Set<Tuple<String, Boolean>>>>() {
                     @Override
                     public Tuple<String, Set<Tuple<String, Boolean>>> call() throws Exception {
                         final Set<Tuple<String, Boolean>> tuples = new HashSet<>();
@@ -1188,27 +1097,6 @@
                         if (tenants != null) {
 
                             for (RoleV7.Tenant tenant : tenants) {
-
-                                // find Wildcarded tenant patterns
-                                List<String> matchingTenants = WildcardMatcher.from(tenant.getTenant_patterns()).getMatchAny(definedTenants.getCEntries().keySet(), Collectors.toList()) ;
-                                for(String matchingTenant: matchingTenants ) {
-                                    tuples.add(new Tuple<String, Boolean>(matchingTenant, agr.resolvedActions(tenant.getAllowed_actions()).contains("kibana:saved_objects/*/write")));
-                                }
-                                // find parameter substitution specified tenant
-                                Pattern parameterPattern = Pattern.compile("^\\$\\{attr");
-                                List<String> matchingParameterTenantList = tenant.getTenant_patterns().stream().filter(parameterPattern.asPredicate()).collect(Collectors.toList());
-                                for(String matchingParameterTenant : matchingParameterTenantList ) {
-                                    tuples.add(new Tuple<String, Boolean>(matchingParameterTenant,agr.resolvedActions(tenant.getAllowed_actions()).contains("kibana:saved_objects/*/write"))) ;
-=======
-                Future<Tuple<String, Set<Tuple<String, Boolean>>>> future = execs.submit(
-                    new Callable<Tuple<String, Set<Tuple<String, Boolean>>>>() {
-                        @Override
-                        public Tuple<String, Set<Tuple<String, Boolean>>> call() throws Exception {
-                            final Set<Tuple<String, Boolean>> tuples = new HashSet<>();
-                            final List<RoleV7.Tenant> tenants = securityRole.getValue().getTenant_permissions();
-                            if (tenants != null) {
-
-                                for (RoleV7.Tenant tenant : tenants) {
 
                                     // find Wildcarded tenant patterns
                                     List<String> matchingTenants = WildcardMatcher.from(tenant.getTenant_patterns())
@@ -1235,7 +1123,6 @@
                                             )
                                         );
                                     }
->>>>>>> 3c9f7c29
                                 }
                             }
 
@@ -1314,14 +1201,7 @@
 
             Set<String> _roles = new TreeSet<>(String.CASE_INSENSITIVE_ORDER);
             _roles.addAll(roles);
-<<<<<<< HEAD
-            if(!result.containsKey("global_tenant") && (
-                    _roles.contains("kibana_user")
-                            || _roles.contains("all_access")
-            )) {
-=======
             if (!result.containsKey("global_tenant") && (_roles.contains("kibana_user") || _roles.contains("all_access"))) {
->>>>>>> 3c9f7c29
                 result.put("global_tenant", true);
             }
 
@@ -1445,13 +1325,6 @@
 
         }
     }
-<<<<<<< HEAD
-
-
-
-
-=======
->>>>>>> 3c9f7c29
 
     public Map<String, Boolean> mapTenants(User user, Set<String> roles) {
         return tenantHolder.mapTenants(user, roles);
