--- conflicted
+++ resolved
@@ -1805,13 +1805,8 @@
             );
             settings.add(
                 Setting.boolSetting(
-<<<<<<< HEAD
-                    ConfigConstants.SECURITY_SYSTEM_INDICES_ADDITIONAL_CONTROL_ENABLED_KEY,
-                    ConfigConstants.SECURITY_SYSTEM_INDICES_ADDITIONAL_CONTROL_ENABLED_DEFAULT,
-=======
                     ConfigConstants.SECURITY_SYSTEM_INDICES_PERMISSIONS_ENABLED_KEY,
                     ConfigConstants.SECURITY_SYSTEM_INDICES_PERMISSIONS_DEFAULT,
->>>>>>> 429d07fb
                     Property.NodeScope,
                     Property.Filtered
                 )
