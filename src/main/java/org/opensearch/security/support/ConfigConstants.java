/*
 * Copyright 2015-2018 _floragunn_ GmbH
 * Licensed under the Apache License, Version 2.0 (the "License");
 * you may not use this file except in compliance with the License.
 * You may obtain a copy of the License at
 *
 * http://www.apache.org/licenses/LICENSE-2.0
 *
 * Unless required by applicable law or agreed to in writing, software
 * distributed under the License is distributed on an "AS IS" BASIS,
 * WITHOUT WARRANTIES OR CONDITIONS OF ANY KIND, either express or implied.
 * See the License for the specific language governing permissions and
 * limitations under the License.
 */

/*
 * SPDX-License-Identifier: Apache-2.0
 *
 * The OpenSearch Contributors require contributions made to
 * this file be licensed under the Apache-2.0 license or a
 * compatible open source license.
 *
 * Modifications Copyright OpenSearch Contributors. See
 * GitHub history for details.
 */

package org.opensearch.security.support;

import java.util.Arrays;
import java.util.Collections;
import java.util.HashSet;
import java.util.List;
import java.util.Set;

import com.google.common.collect.ImmutableList;
import com.google.common.collect.ImmutableSet;

import org.opensearch.common.settings.Settings;
import org.opensearch.security.auditlog.impl.AuditCategory;

public class ConfigConstants {

    public static final String OPENDISTRO_SECURITY_CONFIG_PREFIX = "_opendistro_security_";

    public static final String OPENDISTRO_SECURITY_CHANNEL_TYPE = OPENDISTRO_SECURITY_CONFIG_PREFIX + "channel_type";

    public static final String OPENDISTRO_SECURITY_ORIGIN = OPENDISTRO_SECURITY_CONFIG_PREFIX + "origin";
    public static final String OPENDISTRO_SECURITY_ORIGIN_HEADER = OPENDISTRO_SECURITY_CONFIG_PREFIX + "origin_header";

    public static final String OPENDISTRO_SECURITY_DLS_QUERY_HEADER = OPENDISTRO_SECURITY_CONFIG_PREFIX + "dls_query";

    public static final String OPENDISTRO_SECURITY_DLS_FILTER_LEVEL_QUERY_HEADER = OPENDISTRO_SECURITY_CONFIG_PREFIX
        + "dls_filter_level_query";
    public static final String OPENDISTRO_SECURITY_DLS_FILTER_LEVEL_QUERY_TRANSIENT = OPENDISTRO_SECURITY_CONFIG_PREFIX
        + "dls_filter_level_query_t";

    public static final String OPENDISTRO_SECURITY_DLS_MODE_HEADER = OPENDISTRO_SECURITY_CONFIG_PREFIX + "dls_mode";
    public static final String OPENDISTRO_SECURITY_DLS_MODE_TRANSIENT = OPENDISTRO_SECURITY_CONFIG_PREFIX + "dls_mode_t";

    public static final String OPENDISTRO_SECURITY_FLS_FIELDS_HEADER = OPENDISTRO_SECURITY_CONFIG_PREFIX + "fls_fields";

    public static final String OPENDISTRO_SECURITY_MASKED_FIELD_HEADER = OPENDISTRO_SECURITY_CONFIG_PREFIX + "masked_fields";

    public static final String OPENDISTRO_SECURITY_DOC_ALLOWLIST_HEADER = OPENDISTRO_SECURITY_CONFIG_PREFIX + "doc_allowlist";
    public static final String OPENDISTRO_SECURITY_DOC_ALLOWLIST_TRANSIENT = OPENDISTRO_SECURITY_CONFIG_PREFIX + "doc_allowlist_t";

    public static final String OPENDISTRO_SECURITY_FILTER_LEVEL_DLS_DONE = OPENDISTRO_SECURITY_CONFIG_PREFIX + "filter_level_dls_done";

    public static final String OPENDISTRO_SECURITY_DLS_QUERY_CCS = OPENDISTRO_SECURITY_CONFIG_PREFIX + "dls_query_ccs";

    public static final String OPENDISTRO_SECURITY_FLS_FIELDS_CCS = OPENDISTRO_SECURITY_CONFIG_PREFIX + "fls_fields_ccs";

    public static final String OPENDISTRO_SECURITY_MASKED_FIELD_CCS = OPENDISTRO_SECURITY_CONFIG_PREFIX + "masked_fields_ccs";

    public static final String OPENDISTRO_SECURITY_CONF_REQUEST_HEADER = OPENDISTRO_SECURITY_CONFIG_PREFIX + "conf_request";

    public static final String OPENDISTRO_SECURITY_REMOTE_ADDRESS = OPENDISTRO_SECURITY_CONFIG_PREFIX + "remote_address";
    public static final String OPENDISTRO_SECURITY_REMOTE_ADDRESS_HEADER = OPENDISTRO_SECURITY_CONFIG_PREFIX + "remote_address_header";

    public static final String OPENDISTRO_SECURITY_INITIAL_ACTION_CLASS_HEADER = OPENDISTRO_SECURITY_CONFIG_PREFIX
        + "initial_action_class_header";

    /**
     * Set by SSL plugin for https requests only
     */
    public static final String OPENDISTRO_SECURITY_SSL_PEER_CERTIFICATES = OPENDISTRO_SECURITY_CONFIG_PREFIX + "ssl_peer_certificates";

    /**
     * Set by SSL plugin for https requests only
     */
    public static final String OPENDISTRO_SECURITY_SSL_PRINCIPAL = OPENDISTRO_SECURITY_CONFIG_PREFIX + "ssl_principal";

    /**
     * If this is set to TRUE then the request comes from a Server Node (fully trust)
     * Its expected that there is a _opendistro_security_user attached as header
     */
    public static final String OPENDISTRO_SECURITY_SSL_TRANSPORT_INTERCLUSTER_REQUEST = OPENDISTRO_SECURITY_CONFIG_PREFIX
        + "ssl_transport_intercluster_request";

    public static final String OPENDISTRO_SECURITY_SSL_TRANSPORT_TRUSTED_CLUSTER_REQUEST = OPENDISTRO_SECURITY_CONFIG_PREFIX
        + "ssl_transport_trustedcluster_request";

    // CS-SUPPRESS-SINGLE: RegexpSingleline Extensions manager used to allow/disallow TLS connections to extensions
    public static final String OPENDISTRO_SECURITY_SSL_TRANSPORT_EXTENSION_REQUEST = OPENDISTRO_SECURITY_CONFIG_PREFIX
        + "ssl_transport_extension_request";
    // CS-ENFORCE-SINGLE

    /**
     * Set by the SSL plugin, this is the peer node certificate on the transport layer
     */
    public static final String OPENDISTRO_SECURITY_SSL_TRANSPORT_PRINCIPAL = OPENDISTRO_SECURITY_CONFIG_PREFIX + "ssl_transport_principal";

    public static final String OPENDISTRO_SECURITY_USER = OPENDISTRO_SECURITY_CONFIG_PREFIX + "user";
    public static final String OPENDISTRO_SECURITY_USER_HEADER = OPENDISTRO_SECURITY_CONFIG_PREFIX + "user_header";

    public static final String OPENDISTRO_SECURITY_USER_INFO_THREAD_CONTEXT = OPENDISTRO_SECURITY_CONFIG_PREFIX + "user_info";

    public static final String OPENDISTRO_SECURITY_INJECTED_USER = "injected_user";
    public static final String OPENDISTRO_SECURITY_INJECTED_USER_HEADER = "injected_user_header";

    public static final String OPENDISTRO_SECURITY_XFF_DONE = OPENDISTRO_SECURITY_CONFIG_PREFIX + "xff_done";

    public static final String SSO_LOGOUT_URL = OPENDISTRO_SECURITY_CONFIG_PREFIX + "sso_logout_url";

    public static final String OPENDISTRO_SECURITY_DEFAULT_CONFIG_INDEX = ".opendistro_security";

    public static final String SECURITY_ENABLE_SNAPSHOT_RESTORE_PRIVILEGE = "plugins.security.enable_snapshot_restore_privilege";
    public static final boolean SECURITY_DEFAULT_ENABLE_SNAPSHOT_RESTORE_PRIVILEGE = true;

    public static final String SECURITY_CHECK_SNAPSHOT_RESTORE_WRITE_PRIVILEGES =
        "plugins.security.check_snapshot_restore_write_privileges";
    public static final boolean SECURITY_DEFAULT_CHECK_SNAPSHOT_RESTORE_WRITE_PRIVILEGES = true;
    public static final Set<String> SECURITY_SNAPSHOT_RESTORE_NEEDED_WRITE_PRIVILEGES = Collections.unmodifiableSet(
        new HashSet<String>(Arrays.asList("indices:admin/create", "indices:data/write/index"
        // "indices:data/write/bulk"
        ))
    );

    public static final String SECURITY_INTERCLUSTER_REQUEST_EVALUATOR_CLASS = "plugins.security.cert.intercluster_request_evaluator_class";
    public static final String OPENDISTRO_SECURITY_ACTION_NAME = OPENDISTRO_SECURITY_CONFIG_PREFIX + "action_name";

    public static final String SECURITY_AUTHCZ_ADMIN_DN = "plugins.security.authcz.admin_dn";
    public static final String SECURITY_CONFIG_INDEX_NAME = "plugins.security.config_index_name";
    public static final String SECURITY_AUTHCZ_IMPERSONATION_DN = "plugins.security.authcz.impersonation_dn";
    public static final String SECURITY_AUTHCZ_REST_IMPERSONATION_USERS = "plugins.security.authcz.rest_impersonation_user";

    public static final String SECURITY_AUDIT_TYPE_DEFAULT = "plugins.security.audit.type";
    public static final String SECURITY_AUDIT_CONFIG_DEFAULT = "plugins.security.audit.config";
    public static final String SECURITY_AUDIT_CONFIG_ROUTES = "plugins.security.audit.routes";
    public static final String SECURITY_AUDIT_CONFIG_ENDPOINTS = "plugins.security.audit.endpoints";
    public static final String SECURITY_AUDIT_THREADPOOL_SIZE = "plugins.security.audit.threadpool.size";
    public static final String SECURITY_AUDIT_THREADPOOL_MAX_QUEUE_LEN = "plugins.security.audit.threadpool.max_queue_len";
    public static final String OPENDISTRO_SECURITY_AUDIT_LOG_REQUEST_BODY = "opendistro_security.audit.log_request_body";
    public static final String OPENDISTRO_SECURITY_AUDIT_RESOLVE_INDICES = "opendistro_security.audit.resolve_indices";
    public static final String OPENDISTRO_SECURITY_AUDIT_ENABLE_REST = "opendistro_security.audit.enable_rest";
    public static final String OPENDISTRO_SECURITY_AUDIT_ENABLE_TRANSPORT = "opendistro_security.audit.enable_transport";
    public static final String OPENDISTRO_SECURITY_AUDIT_CONFIG_DISABLED_TRANSPORT_CATEGORIES =
        "opendistro_security.audit.config.disabled_transport_categories";
    public static final String OPENDISTRO_SECURITY_AUDIT_CONFIG_DISABLED_REST_CATEGORIES =
        "opendistro_security.audit.config.disabled_rest_categories";
    public static final List<String> OPENDISTRO_SECURITY_AUDIT_DISABLED_CATEGORIES_DEFAULT = ImmutableList.of(
        AuditCategory.AUTHENTICATED.toString(),
        AuditCategory.GRANTED_PRIVILEGES.toString()
    );
    public static final String OPENDISTRO_SECURITY_AUDIT_IGNORE_USERS = "opendistro_security.audit.ignore_users";
    public static final String OPENDISTRO_SECURITY_AUDIT_IGNORE_REQUESTS = "opendistro_security.audit.ignore_requests";
    public static final String OPENDISTRO_SECURITY_AUDIT_RESOLVE_BULK_REQUESTS = "opendistro_security.audit.resolve_bulk_requests";
    public static final boolean OPENDISTRO_SECURITY_AUDIT_SSL_VERIFY_HOSTNAMES_DEFAULT = true;
    public static final boolean OPENDISTRO_SECURITY_AUDIT_SSL_ENABLE_SSL_CLIENT_AUTH_DEFAULT = false;
    public static final String OPENDISTRO_SECURITY_AUDIT_EXCLUDE_SENSITIVE_HEADERS = "opendistro_security.audit.exclude_sensitive_headers";

    public static final String SECURITY_AUDIT_CONFIG_DEFAULT_PREFIX = "plugins.security.audit.config.";

    // Internal / External OpenSearch
    public static final String SECURITY_AUDIT_OPENSEARCH_INDEX = "index";
    public static final String SECURITY_AUDIT_OPENSEARCH_TYPE = "type";

    // External OpenSearch
    public static final String SECURITY_AUDIT_EXTERNAL_OPENSEARCH_HTTP_ENDPOINTS = "http_endpoints";
    public static final String SECURITY_AUDIT_EXTERNAL_OPENSEARCH_USERNAME = "username";
    public static final String SECURITY_AUDIT_EXTERNAL_OPENSEARCH_PASSWORD = "password";
    public static final String SECURITY_AUDIT_EXTERNAL_OPENSEARCH_ENABLE_SSL = "enable_ssl";
    public static final String SECURITY_AUDIT_EXTERNAL_OPENSEARCH_VERIFY_HOSTNAMES = "verify_hostnames";
    public static final String SECURITY_AUDIT_EXTERNAL_OPENSEARCH_ENABLE_SSL_CLIENT_AUTH = "enable_ssl_client_auth";
    public static final String SECURITY_AUDIT_EXTERNAL_OPENSEARCH_PEMKEY_FILEPATH = "pemkey_filepath";
    public static final String SECURITY_AUDIT_EXTERNAL_OPENSEARCH_PEMKEY_CONTENT = "pemkey_content";
    public static final String SECURITY_AUDIT_EXTERNAL_OPENSEARCH_PEMKEY_PASSWORD = "pemkey_password";
    public static final String SECURITY_AUDIT_EXTERNAL_OPENSEARCH_PEMCERT_FILEPATH = "pemcert_filepath";
    public static final String SECURITY_AUDIT_EXTERNAL_OPENSEARCH_PEMCERT_CONTENT = "pemcert_content";
    public static final String SECURITY_AUDIT_EXTERNAL_OPENSEARCH_PEMTRUSTEDCAS_FILEPATH = "pemtrustedcas_filepath";
    public static final String SECURITY_AUDIT_EXTERNAL_OPENSEARCH_PEMTRUSTEDCAS_CONTENT = "pemtrustedcas_content";
    public static final String SECURITY_AUDIT_EXTERNAL_OPENSEARCH_JKS_CERT_ALIAS = "cert_alias";
    public static final String SECURITY_AUDIT_EXTERNAL_OPENSEARCH_ENABLED_SSL_CIPHERS = "enabled_ssl_ciphers";
    public static final String SECURITY_AUDIT_EXTERNAL_OPENSEARCH_ENABLED_SSL_PROTOCOLS = "enabled_ssl_protocols";

    // Webhooks
    public static final String SECURITY_AUDIT_WEBHOOK_URL = "webhook.url";
    public static final String SECURITY_AUDIT_WEBHOOK_FORMAT = "webhook.format";
    public static final String SECURITY_AUDIT_WEBHOOK_SSL_VERIFY = "webhook.ssl.verify";
    public static final String SECURITY_AUDIT_WEBHOOK_PEMTRUSTEDCAS_FILEPATH = "webhook.ssl.pemtrustedcas_filepath";
    public static final String SECURITY_AUDIT_WEBHOOK_PEMTRUSTEDCAS_CONTENT = "webhook.ssl.pemtrustedcas_content";

    // Log4j
    public static final String SECURITY_AUDIT_LOG4J_LOGGER_NAME = "log4j.logger_name";
    public static final String SECURITY_AUDIT_LOG4J_LEVEL = "log4j.level";

    // retry
    public static final String SECURITY_AUDIT_RETRY_COUNT = "plugins.security.audit.config.retry_count";
    public static final String SECURITY_AUDIT_RETRY_DELAY_MS = "plugins.security.audit.config.retry_delay_ms";

    public static final String SECURITY_KERBEROS_KRB5_FILEPATH = "plugins.security.kerberos.krb5_filepath";
    public static final String SECURITY_KERBEROS_ACCEPTOR_KEYTAB_FILEPATH = "plugins.security.kerberos.acceptor_keytab_filepath";
    public static final String SECURITY_KERBEROS_ACCEPTOR_PRINCIPAL = "plugins.security.kerberos.acceptor_principal";
    public static final String SECURITY_CERT_OID = "plugins.security.cert.oid";
    public static final String SECURITY_CERT_INTERCLUSTER_REQUEST_EVALUATOR_CLASS =
        "plugins.security.cert.intercluster_request_evaluator_class";
    public static final String SECURITY_ADVANCED_MODULES_ENABLED = "plugins.security.advanced_modules_enabled";
    public static final String SECURITY_NODES_DN = "plugins.security.nodes_dn";
    public static final String SECURITY_NODES_DN_DYNAMIC_CONFIG_ENABLED = "plugins.security.nodes_dn_dynamic_config_enabled";
    public static final String SECURITY_DISABLED = "plugins.security.disabled";
    public static final String SECURITY_CACHE_TTL_MINUTES = "plugins.security.cache.ttl_minutes";
    public static final String SECURITY_ALLOW_UNSAFE_DEMOCERTIFICATES = "plugins.security.allow_unsafe_democertificates";
    public static final String SECURITY_ALLOW_DEFAULT_INIT_SECURITYINDEX = "plugins.security.allow_default_init_securityindex";
    public static final String SECURITY_BACKGROUND_INIT_IF_SECURITYINDEX_NOT_EXIST =
        "plugins.security.background_init_if_securityindex_not_exist";

    public static final String SECURITY_ROLES_MAPPING_RESOLUTION = "plugins.security.roles_mapping_resolution";

    public static final String OPENDISTRO_SECURITY_COMPLIANCE_HISTORY_WRITE_METADATA_ONLY =
        "opendistro_security.compliance.history.write.metadata_only";
    public static final String OPENDISTRO_SECURITY_COMPLIANCE_HISTORY_READ_METADATA_ONLY =
        "opendistro_security.compliance.history.read.metadata_only";
    public static final String OPENDISTRO_SECURITY_COMPLIANCE_HISTORY_READ_WATCHED_FIELDS =
        "opendistro_security.compliance.history.read.watched_fields";
    public static final String OPENDISTRO_SECURITY_COMPLIANCE_HISTORY_WRITE_WATCHED_INDICES =
        "opendistro_security.compliance.history.write.watched_indices";
    public static final String OPENDISTRO_SECURITY_COMPLIANCE_HISTORY_WRITE_LOG_DIFFS =
        "opendistro_security.compliance.history.write.log_diffs";
    public static final String OPENDISTRO_SECURITY_COMPLIANCE_HISTORY_READ_IGNORE_USERS =
        "opendistro_security.compliance.history.read.ignore_users";
    public static final String OPENDISTRO_SECURITY_COMPLIANCE_HISTORY_WRITE_IGNORE_USERS =
        "opendistro_security.compliance.history.write.ignore_users";
    public static final String OPENDISTRO_SECURITY_COMPLIANCE_HISTORY_EXTERNAL_CONFIG_ENABLED =
        "opendistro_security.compliance.history.external_config_enabled";
    public static final String SECURITY_COMPLIANCE_DISABLE_ANONYMOUS_AUTHENTICATION =
        "plugins.security.compliance.disable_anonymous_authentication";
    public static final String SECURITY_COMPLIANCE_IMMUTABLE_INDICES = "plugins.security.compliance.immutable_indices";
    public static final String SECURITY_COMPLIANCE_SALT = "plugins.security.compliance.salt";
    public static final String SECURITY_COMPLIANCE_SALT_DEFAULT = "e1ukloTsQlOgPquJ";// 16 chars
    public static final String SECURITY_COMPLIANCE_HISTORY_INTERNAL_CONFIG_ENABLED =
        "opendistro_security.compliance.history.internal_config_enabled";
    public static final String SECURITY_SSL_ONLY = "plugins.security.ssl_only";
    public static final String SECURITY_CONFIG_SSL_DUAL_MODE_ENABLED = "plugins.security_config.ssl_dual_mode_enabled";
    public static final String SECURITY_SSL_DUAL_MODE_SKIP_SECURITY = OPENDISTRO_SECURITY_CONFIG_PREFIX + "passive_security";
    public static final String LEGACY_OPENDISTRO_SECURITY_CONFIG_SSL_DUAL_MODE_ENABLED = "opendistro_security_config.ssl_dual_mode_enabled";
    public static final String SECURITY_SSL_CERT_RELOAD_ENABLED = "plugins.security.ssl_cert_reload_enabled";
    public static final String SECURITY_DISABLE_ENVVAR_REPLACEMENT = "plugins.security.disable_envvar_replacement";
    public static final String SECURITY_DFM_EMPTY_OVERRIDES_ALL = "plugins.security.dfm_empty_overrides_all";

    public enum RolesMappingResolution {
        MAPPING_ONLY,
        BACKENDROLES_ONLY,
        BOTH
    }

    public static final String SECURITY_FILTER_SECURITYINDEX_FROM_ALL_REQUESTS = "plugins.security.filter_securityindex_from_all_requests";
    public static final String SECURITY_DLS_MODE = "plugins.security.dls.mode";
    // REST API
    public static final String SECURITY_RESTAPI_ROLES_ENABLED = "plugins.security.restapi.roles_enabled";
    public static final String SECURITY_RESTAPI_ADMIN_ENABLED = "plugins.security.restapi.admin.enabled";
    public static final String SECURITY_RESTAPI_ENDPOINTS_DISABLED = "plugins.security.restapi.endpoints_disabled";
    public static final String SECURITY_RESTAPI_PASSWORD_VALIDATION_REGEX = "plugins.security.restapi.password_validation_regex";
    public static final String SECURITY_RESTAPI_PASSWORD_VALIDATION_ERROR_MESSAGE =
        "plugins.security.restapi.password_validation_error_message";
    public static final String SECURITY_RESTAPI_PASSWORD_MIN_LENGTH = "plugins.security.restapi.password_min_length";
    public static final String SECURITY_RESTAPI_PASSWORD_SCORE_BASED_VALIDATION_STRENGTH =
        "plugins.security.restapi.password_score_based_validation_strength";
    // Illegal Opcodes from here on
    public static final String SECURITY_UNSUPPORTED_DISABLE_REST_AUTH_INITIALLY =
        "plugins.security.unsupported.disable_rest_auth_initially";
    public static final String SECURITY_UNSUPPORTED_DISABLE_INTERTRANSPORT_AUTH_INITIALLY =
        "plugins.security.unsupported.disable_intertransport_auth_initially";
    public static final String SECURITY_UNSUPPORTED_PASSIVE_INTERTRANSPORT_AUTH_INITIALLY =
        "plugins.security.unsupported.passive_intertransport_auth_initially";
    public static final String SECURITY_UNSUPPORTED_RESTORE_SECURITYINDEX_ENABLED =
        "plugins.security.unsupported.restore.securityindex.enabled";
    public static final String SECURITY_UNSUPPORTED_INJECT_USER_ENABLED = "plugins.security.unsupported.inject_user.enabled";
    public static final String SECURITY_UNSUPPORTED_INJECT_ADMIN_USER_ENABLED = "plugins.security.unsupported.inject_user.admin.enabled";
    public static final String SECURITY_UNSUPPORTED_ALLOW_NOW_IN_DLS = "plugins.security.unsupported.allow_now_in_dls";

    public static final String SECURITY_UNSUPPORTED_RESTAPI_ALLOW_SECURITYCONFIG_MODIFICATION =
        "plugins.security.unsupported.restapi.allow_securityconfig_modification";
    public static final String SECURITY_UNSUPPORTED_LOAD_STATIC_RESOURCES = "plugins.security.unsupported.load_static_resources";
    public static final String SECURITY_UNSUPPORTED_ACCEPT_INVALID_CONFIG = "plugins.security.unsupported.accept_invalid_config";

    // Protected indices settings. Marked for deprecation, after all config indices move to System indices.
    public static final String SECURITY_PROTECTED_INDICES_ENABLED_KEY = "plugins.security.protected_indices.enabled";
    public static final Boolean SECURITY_PROTECTED_INDICES_ENABLED_DEFAULT = false;
    public static final String SECURITY_PROTECTED_INDICES_KEY = "plugins.security.protected_indices.indices";
    public static final List<String> SECURITY_PROTECTED_INDICES_DEFAULT = Collections.emptyList();
    public static final String SECURITY_PROTECTED_INDICES_ROLES_KEY = "plugins.security.protected_indices.roles";
    public static final List<String> SECURITY_PROTECTED_INDICES_ROLES_DEFAULT = Collections.emptyList();

    // Roles injection for plugins
    public static final String OPENDISTRO_SECURITY_INJECTED_ROLES = "opendistro_security_injected_roles";
    public static final String OPENDISTRO_SECURITY_INJECTED_ROLES_HEADER = "opendistro_security_injected_roles_header";

    // Roles validation for the plugins
    public static final String OPENDISTRO_SECURITY_INJECTED_ROLES_VALIDATION = "opendistro_security_injected_roles_validation";
    public static final String OPENDISTRO_SECURITY_INJECTED_ROLES_VALIDATION_HEADER =
        "opendistro_security_injected_roles_validation_header";

    // System indices settings
    public static final String SYSTEM_INDEX_PERMISSION = "system:admin/system_index";
    public static final String SECURITY_SYSTEM_INDICES_ENABLED_KEY = "plugins.security.system_indices.enabled";
    public static final Boolean SECURITY_SYSTEM_INDICES_ENABLED_DEFAULT = false;
<<<<<<< HEAD
    public static final String SECURITY_SYSTEM_INDICES_ADDITIONAL_CONTROL_ENABLED_KEY =
        "plugins.security.system_indices.additional_control.enabled";
    public static final Boolean SECURITY_SYSTEM_INDICES_ADDITIONAL_CONTROL_ENABLED_DEFAULT = false;
=======
    public static final String SECURITY_SYSTEM_INDICES_PERMISSIONS_ENABLED_KEY = "plugins.security.system_indices.permission.enabled";
    public static final Boolean SECURITY_SYSTEM_INDICES_PERMISSIONS_DEFAULT = false;
>>>>>>> 429d07fb
    public static final String SECURITY_SYSTEM_INDICES_KEY = "plugins.security.system_indices.indices";
    public static final List<String> SECURITY_SYSTEM_INDICES_DEFAULT = Collections.emptyList();

    public static final String TENANCY_PRIVATE_TENANT_NAME = "private";
    public static final String TENANCY_GLOBAL_TENANT_NAME = "global";
    public static final String TENANCY_GLOBAL_TENANT_DEFAULT_NAME = "";

    // On-behalf-of endpoints settings
    // CS-SUPPRESS-SINGLE: RegexpSingleline get Extensions Settings
    public static final String EXTENSIONS_BWC_PLUGIN_MODE = "bwcPluginMode";
    public static final boolean EXTENSIONS_BWC_PLUGIN_MODE_DEFAULT = false;
    // CS-ENFORCE-SINGLE

    public static Set<String> getSettingAsSet(
        final Settings settings,
        final String key,
        final List<String> defaultList,
        final boolean ignoreCaseForNone
    ) {
        final List<String> list = settings.getAsList(key, defaultList);
        if (list.size() == 1 && "NONE".equals(ignoreCaseForNone ? list.get(0).toUpperCase() : list.get(0))) {
            return Collections.emptySet();
        }
        return ImmutableSet.copyOf(list);
    }
}<|MERGE_RESOLUTION|>--- conflicted
+++ resolved
@@ -314,14 +314,8 @@
     public static final String SYSTEM_INDEX_PERMISSION = "system:admin/system_index";
     public static final String SECURITY_SYSTEM_INDICES_ENABLED_KEY = "plugins.security.system_indices.enabled";
     public static final Boolean SECURITY_SYSTEM_INDICES_ENABLED_DEFAULT = false;
-<<<<<<< HEAD
-    public static final String SECURITY_SYSTEM_INDICES_ADDITIONAL_CONTROL_ENABLED_KEY =
-        "plugins.security.system_indices.additional_control.enabled";
-    public static final Boolean SECURITY_SYSTEM_INDICES_ADDITIONAL_CONTROL_ENABLED_DEFAULT = false;
-=======
     public static final String SECURITY_SYSTEM_INDICES_PERMISSIONS_ENABLED_KEY = "plugins.security.system_indices.permission.enabled";
     public static final Boolean SECURITY_SYSTEM_INDICES_PERMISSIONS_DEFAULT = false;
->>>>>>> 429d07fb
     public static final String SECURITY_SYSTEM_INDICES_KEY = "plugins.security.system_indices.indices";
     public static final List<String> SECURITY_SYSTEM_INDICES_DEFAULT = Collections.emptyList();
 
