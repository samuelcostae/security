/*
 * Copyright 2015-2018 _floragunn_ GmbH
 * Licensed under the Apache License, Version 2.0 (the "License");
 * you may not use this file except in compliance with the License.
 * You may obtain a copy of the License at
 *
 * http://www.apache.org/licenses/LICENSE-2.0
 *
 * Unless required by applicable law or agreed to in writing, software
 * distributed under the License is distributed on an "AS IS" BASIS,
 * WITHOUT WARRANTIES OR CONDITIONS OF ANY KIND, either express or implied.
 * See the License for the specific language governing permissions and
 * limitations under the License.
 */

/*
 * SPDX-License-Identifier: Apache-2.0
 *
 * The OpenSearch Contributors require contributions made to
 * this file be licensed under the Apache-2.0 license or a
 * compatible open source license.
 *
 * Modifications Copyright OpenSearch Contributors. See
 * GitHub history for details.
 */

package org.opensearch.security.support;

import java.util.Arrays;
import java.util.Collections;
import java.util.HashSet;
import java.util.List;
import java.util.Set;

import com.google.common.collect.ImmutableList;
import com.google.common.collect.ImmutableSet;

import org.opensearch.common.settings.Settings;
import org.opensearch.security.auditlog.impl.AuditCategory;

public class ConfigConstants {

    public static final String OPENDISTRO_SECURITY_CONFIG_PREFIX = "_opendistro_security_";

    public static final String OPENDISTRO_SECURITY_CHANNEL_TYPE = OPENDISTRO_SECURITY_CONFIG_PREFIX + "channel_type";

    public static final String OPENDISTRO_SECURITY_ORIGIN = OPENDISTRO_SECURITY_CONFIG_PREFIX + "origin";
    public static final String OPENDISTRO_SECURITY_ORIGIN_HEADER = OPENDISTRO_SECURITY_CONFIG_PREFIX + "origin_header";

    public static final String OPENDISTRO_SECURITY_DLS_QUERY_HEADER = OPENDISTRO_SECURITY_CONFIG_PREFIX + "dls_query";

    public static final String OPENDISTRO_SECURITY_DLS_FILTER_LEVEL_QUERY_HEADER = OPENDISTRO_SECURITY_CONFIG_PREFIX
        + "dls_filter_level_query";
    public static final String OPENDISTRO_SECURITY_DLS_FILTER_LEVEL_QUERY_TRANSIENT = OPENDISTRO_SECURITY_CONFIG_PREFIX
        + "dls_filter_level_query_t";

    public static final String OPENDISTRO_SECURITY_DLS_MODE_HEADER = OPENDISTRO_SECURITY_CONFIG_PREFIX + "dls_mode";
    public static final String OPENDISTRO_SECURITY_DLS_MODE_TRANSIENT = OPENDISTRO_SECURITY_CONFIG_PREFIX + "dls_mode_t";

<<<<<<< HEAD
    public static final String OPENDISTRO_SECURITY_DLS_QUERY_HEADER = OPENDISTRO_SECURITY_CONFIG_PREFIX+"dls_query";

    public static final String OPENDISTRO_SECURITY_DLS_FILTER_LEVEL_QUERY_HEADER = OPENDISTRO_SECURITY_CONFIG_PREFIX+"dls_filter_level_query";
    public static final String OPENDISTRO_SECURITY_DLS_FILTER_LEVEL_QUERY_TRANSIENT = OPENDISTRO_SECURITY_CONFIG_PREFIX+"dls_filter_level_query_t";
=======
    public static final String OPENDISTRO_SECURITY_FLS_FIELDS_HEADER = OPENDISTRO_SECURITY_CONFIG_PREFIX + "fls_fields";
>>>>>>> 3c9f7c29

    public static final String OPENDISTRO_SECURITY_MASKED_FIELD_HEADER = OPENDISTRO_SECURITY_CONFIG_PREFIX + "masked_fields";

<<<<<<< HEAD
    public static final String OPENDISTRO_SECURITY_FLS_FIELDS_HEADER = OPENDISTRO_SECURITY_CONFIG_PREFIX+"fls_fields";

    public static final String OPENDISTRO_SECURITY_MASKED_FIELD_HEADER = OPENDISTRO_SECURITY_CONFIG_PREFIX+"masked_fields";
=======
    public static final String OPENDISTRO_SECURITY_DOC_ALLOWLIST_HEADER = OPENDISTRO_SECURITY_CONFIG_PREFIX + "doc_allowlist";
    public static final String OPENDISTRO_SECURITY_DOC_ALLOWLIST_TRANSIENT = OPENDISTRO_SECURITY_CONFIG_PREFIX + "doc_allowlist_t";
>>>>>>> 3c9f7c29

    public static final String OPENDISTRO_SECURITY_FILTER_LEVEL_DLS_DONE = OPENDISTRO_SECURITY_CONFIG_PREFIX + "filter_level_dls_done";

    public static final String OPENDISTRO_SECURITY_DLS_QUERY_CCS = OPENDISTRO_SECURITY_CONFIG_PREFIX + "dls_query_ccs";

<<<<<<< HEAD
    public static final String OPENDISTRO_SECURITY_FILTER_LEVEL_DLS_DONE = OPENDISTRO_SECURITY_CONFIG_PREFIX+"filter_level_dls_done";

    public static final String OPENDISTRO_SECURITY_DLS_QUERY_CCS = OPENDISTRO_SECURITY_CONFIG_PREFIX+"dls_query_ccs";
=======
    public static final String OPENDISTRO_SECURITY_FLS_FIELDS_CCS = OPENDISTRO_SECURITY_CONFIG_PREFIX + "fls_fields_ccs";
>>>>>>> 3c9f7c29

    public static final String OPENDISTRO_SECURITY_MASKED_FIELD_CCS = OPENDISTRO_SECURITY_CONFIG_PREFIX + "masked_fields_ccs";

    public static final String OPENDISTRO_SECURITY_CONF_REQUEST_HEADER = OPENDISTRO_SECURITY_CONFIG_PREFIX + "conf_request";

    public static final String OPENDISTRO_SECURITY_REMOTE_ADDRESS = OPENDISTRO_SECURITY_CONFIG_PREFIX + "remote_address";
    public static final String OPENDISTRO_SECURITY_REMOTE_ADDRESS_HEADER = OPENDISTRO_SECURITY_CONFIG_PREFIX + "remote_address_header";

<<<<<<< HEAD
    public static final String OPENDISTRO_SECURITY_REMOTE_ADDRESS = OPENDISTRO_SECURITY_CONFIG_PREFIX+"remote_address";
    public static final String OPENDISTRO_SECURITY_REMOTE_ADDRESS_HEADER = OPENDISTRO_SECURITY_CONFIG_PREFIX+"remote_address_header";

    public static final String OPENDISTRO_SECURITY_INITIAL_ACTION_CLASS_HEADER = OPENDISTRO_SECURITY_CONFIG_PREFIX+"initial_action_class_header";
=======
    public static final String OPENDISTRO_SECURITY_INITIAL_ACTION_CLASS_HEADER = OPENDISTRO_SECURITY_CONFIG_PREFIX
        + "initial_action_class_header";
>>>>>>> 3c9f7c29

    /**
     * Set by SSL plugin for https requests only
     */
    public static final String OPENDISTRO_SECURITY_SSL_PEER_CERTIFICATES = OPENDISTRO_SECURITY_CONFIG_PREFIX + "ssl_peer_certificates";

    /**
     * Set by SSL plugin for https requests only
     */
    public static final String OPENDISTRO_SECURITY_SSL_PRINCIPAL = OPENDISTRO_SECURITY_CONFIG_PREFIX + "ssl_principal";

    /**
     * If this is set to TRUE then the request comes from a Server Node (fully trust)
     * Its expected that there is a _opendistro_security_user attached as header
     */
    public static final String OPENDISTRO_SECURITY_SSL_TRANSPORT_INTERCLUSTER_REQUEST = OPENDISTRO_SECURITY_CONFIG_PREFIX
        + "ssl_transport_intercluster_request";

    public static final String OPENDISTRO_SECURITY_SSL_TRANSPORT_TRUSTED_CLUSTER_REQUEST = OPENDISTRO_SECURITY_CONFIG_PREFIX
        + "ssl_transport_trustedcluster_request";

    // CS-SUPPRESS-SINGLE: RegexpSingleline Extensions manager used to allow/disallow TLS connections to extensions
<<<<<<< HEAD
    public static final String OPENDISTRO_SECURITY_SSL_TRANSPORT_EXTENSION_REQUEST = OPENDISTRO_SECURITY_CONFIG_PREFIX+"ssl_transport_extension_request";
=======
    public static final String OPENDISTRO_SECURITY_SSL_TRANSPORT_EXTENSION_REQUEST = OPENDISTRO_SECURITY_CONFIG_PREFIX
        + "ssl_transport_extension_request";
>>>>>>> 3c9f7c29
    // CS-ENFORCE-SINGLE

    /**
     * Set by the SSL plugin, this is the peer node certificate on the transport layer
     */
    public static final String OPENDISTRO_SECURITY_SSL_TRANSPORT_PRINCIPAL = OPENDISTRO_SECURITY_CONFIG_PREFIX + "ssl_transport_principal";

    public static final String OPENDISTRO_SECURITY_USER = OPENDISTRO_SECURITY_CONFIG_PREFIX + "user";
    public static final String OPENDISTRO_SECURITY_USER_HEADER = OPENDISTRO_SECURITY_CONFIG_PREFIX + "user_header";

    public static final String OPENDISTRO_SECURITY_USER_INFO_THREAD_CONTEXT = OPENDISTRO_SECURITY_CONFIG_PREFIX + "user_info";

    public static final String OPENDISTRO_SECURITY_INJECTED_USER = "injected_user";
    public static final String OPENDISTRO_SECURITY_INJECTED_USER_HEADER = "injected_user_header";

    public static final String OPENDISTRO_SECURITY_XFF_DONE = OPENDISTRO_SECURITY_CONFIG_PREFIX + "xff_done";

    public static final String SSO_LOGOUT_URL = OPENDISTRO_SECURITY_CONFIG_PREFIX + "sso_logout_url";

<<<<<<< HEAD

=======
>>>>>>> 3c9f7c29
    public static final String OPENDISTRO_SECURITY_DEFAULT_CONFIG_INDEX = ".opendistro_security";

    public static final String SECURITY_ENABLE_SNAPSHOT_RESTORE_PRIVILEGE = "plugins.security.enable_snapshot_restore_privilege";
    public static final boolean SECURITY_DEFAULT_ENABLE_SNAPSHOT_RESTORE_PRIVILEGE = true;

    public static final String SECURITY_CHECK_SNAPSHOT_RESTORE_WRITE_PRIVILEGES =
        "plugins.security.check_snapshot_restore_write_privileges";
    public static final boolean SECURITY_DEFAULT_CHECK_SNAPSHOT_RESTORE_WRITE_PRIVILEGES = true;
    public static final Set<String> SECURITY_SNAPSHOT_RESTORE_NEEDED_WRITE_PRIVILEGES = Collections.unmodifiableSet(
<<<<<<< HEAD
            new HashSet<String>(Arrays.asList(
                    "indices:admin/create",
                    "indices:data/write/index"
                    // "indices:data/write/bulk"
            )));
=======
        new HashSet<String>(Arrays.asList("indices:admin/create", "indices:data/write/index"
        // "indices:data/write/bulk"
        ))
    );
>>>>>>> 3c9f7c29

    public static final String SECURITY_INTERCLUSTER_REQUEST_EVALUATOR_CLASS = "plugins.security.cert.intercluster_request_evaluator_class";
    public static final String OPENDISTRO_SECURITY_ACTION_NAME = OPENDISTRO_SECURITY_CONFIG_PREFIX + "action_name";

    public static final String SECURITY_AUTHCZ_ADMIN_DN = "plugins.security.authcz.admin_dn";
    public static final String SECURITY_CONFIG_INDEX_NAME = "plugins.security.config_index_name";
    public static final String SECURITY_AUTHCZ_IMPERSONATION_DN = "plugins.security.authcz.impersonation_dn";
<<<<<<< HEAD
    public static final String SECURITY_AUTHCZ_REST_IMPERSONATION_USERS="plugins.security.authcz.rest_impersonation_user";
=======
    public static final String SECURITY_AUTHCZ_REST_IMPERSONATION_USERS = "plugins.security.authcz.rest_impersonation_user";
>>>>>>> 3c9f7c29

    public static final String SECURITY_AUDIT_TYPE_DEFAULT = "plugins.security.audit.type";
    public static final String SECURITY_AUDIT_CONFIG_DEFAULT = "plugins.security.audit.config";
    public static final String SECURITY_AUDIT_CONFIG_ROUTES = "plugins.security.audit.routes";
    public static final String SECURITY_AUDIT_CONFIG_ENDPOINTS = "plugins.security.audit.endpoints";
    public static final String SECURITY_AUDIT_THREADPOOL_SIZE = "plugins.security.audit.threadpool.size";
    public static final String SECURITY_AUDIT_THREADPOOL_MAX_QUEUE_LEN = "plugins.security.audit.threadpool.max_queue_len";
    public static final String OPENDISTRO_SECURITY_AUDIT_LOG_REQUEST_BODY = "opendistro_security.audit.log_request_body";
    public static final String OPENDISTRO_SECURITY_AUDIT_RESOLVE_INDICES = "opendistro_security.audit.resolve_indices";
    public static final String OPENDISTRO_SECURITY_AUDIT_ENABLE_REST = "opendistro_security.audit.enable_rest";
    public static final String OPENDISTRO_SECURITY_AUDIT_ENABLE_TRANSPORT = "opendistro_security.audit.enable_transport";
    public static final String OPENDISTRO_SECURITY_AUDIT_CONFIG_DISABLED_TRANSPORT_CATEGORIES =
        "opendistro_security.audit.config.disabled_transport_categories";
    public static final String OPENDISTRO_SECURITY_AUDIT_CONFIG_DISABLED_REST_CATEGORIES =
        "opendistro_security.audit.config.disabled_rest_categories";
    public static final List<String> OPENDISTRO_SECURITY_AUDIT_DISABLED_CATEGORIES_DEFAULT = ImmutableList.of(
        AuditCategory.AUTHENTICATED.toString(),
        AuditCategory.GRANTED_PRIVILEGES.toString()
    );
    public static final String OPENDISTRO_SECURITY_AUDIT_IGNORE_USERS = "opendistro_security.audit.ignore_users";
    public static final String OPENDISTRO_SECURITY_AUDIT_IGNORE_REQUESTS = "opendistro_security.audit.ignore_requests";
    public static final String OPENDISTRO_SECURITY_AUDIT_RESOLVE_BULK_REQUESTS = "opendistro_security.audit.resolve_bulk_requests";
    public static final boolean OPENDISTRO_SECURITY_AUDIT_SSL_VERIFY_HOSTNAMES_DEFAULT = true;
    public static final boolean OPENDISTRO_SECURITY_AUDIT_SSL_ENABLE_SSL_CLIENT_AUTH_DEFAULT = false;
    public static final String OPENDISTRO_SECURITY_AUDIT_EXCLUDE_SENSITIVE_HEADERS = "opendistro_security.audit.exclude_sensitive_headers";
<<<<<<< HEAD

    public static final String SECURITY_AUDIT_CONFIG_DEFAULT_PREFIX = "plugins.security.audit.config.";
=======
>>>>>>> 3c9f7c29

    public static final String SECURITY_AUDIT_CONFIG_DEFAULT_PREFIX = "plugins.security.audit.config.";

    // Internal / External OpenSearch
    public static final String SECURITY_AUDIT_OPENSEARCH_INDEX = "index";
    public static final String SECURITY_AUDIT_OPENSEARCH_TYPE = "type";

    // External OpenSearch
    public static final String SECURITY_AUDIT_EXTERNAL_OPENSEARCH_HTTP_ENDPOINTS = "http_endpoints";
    public static final String SECURITY_AUDIT_EXTERNAL_OPENSEARCH_USERNAME = "username";
    public static final String SECURITY_AUDIT_EXTERNAL_OPENSEARCH_PASSWORD = "password";
    public static final String SECURITY_AUDIT_EXTERNAL_OPENSEARCH_ENABLE_SSL = "enable_ssl";
    public static final String SECURITY_AUDIT_EXTERNAL_OPENSEARCH_VERIFY_HOSTNAMES = "verify_hostnames";
    public static final String SECURITY_AUDIT_EXTERNAL_OPENSEARCH_ENABLE_SSL_CLIENT_AUTH = "enable_ssl_client_auth";
    public static final String SECURITY_AUDIT_EXTERNAL_OPENSEARCH_PEMKEY_FILEPATH = "pemkey_filepath";
    public static final String SECURITY_AUDIT_EXTERNAL_OPENSEARCH_PEMKEY_CONTENT = "pemkey_content";
    public static final String SECURITY_AUDIT_EXTERNAL_OPENSEARCH_PEMKEY_PASSWORD = "pemkey_password";
    public static final String SECURITY_AUDIT_EXTERNAL_OPENSEARCH_PEMCERT_FILEPATH = "pemcert_filepath";
    public static final String SECURITY_AUDIT_EXTERNAL_OPENSEARCH_PEMCERT_CONTENT = "pemcert_content";
    public static final String SECURITY_AUDIT_EXTERNAL_OPENSEARCH_PEMTRUSTEDCAS_FILEPATH = "pemtrustedcas_filepath";
    public static final String SECURITY_AUDIT_EXTERNAL_OPENSEARCH_PEMTRUSTEDCAS_CONTENT = "pemtrustedcas_content";
    public static final String SECURITY_AUDIT_EXTERNAL_OPENSEARCH_JKS_CERT_ALIAS = "cert_alias";
    public static final String SECURITY_AUDIT_EXTERNAL_OPENSEARCH_ENABLED_SSL_CIPHERS = "enabled_ssl_ciphers";
    public static final String SECURITY_AUDIT_EXTERNAL_OPENSEARCH_ENABLED_SSL_PROTOCOLS = "enabled_ssl_protocols";

    // Webhooks
    public static final String SECURITY_AUDIT_WEBHOOK_URL = "webhook.url";
    public static final String SECURITY_AUDIT_WEBHOOK_FORMAT = "webhook.format";
    public static final String SECURITY_AUDIT_WEBHOOK_SSL_VERIFY = "webhook.ssl.verify";
    public static final String SECURITY_AUDIT_WEBHOOK_PEMTRUSTEDCAS_FILEPATH = "webhook.ssl.pemtrustedcas_filepath";
    public static final String SECURITY_AUDIT_WEBHOOK_PEMTRUSTEDCAS_CONTENT = "webhook.ssl.pemtrustedcas_content";

    // Log4j
    public static final String SECURITY_AUDIT_LOG4J_LOGGER_NAME = "log4j.logger_name";
    public static final String SECURITY_AUDIT_LOG4J_LEVEL = "log4j.level";

<<<<<<< HEAD
    //retry
    public static final String SECURITY_AUDIT_RETRY_COUNT = "plugins.security.audit.config.retry_count";
    public static final String SECURITY_AUDIT_RETRY_DELAY_MS = "plugins.security.audit.config.retry_delay_ms";


=======
    // retry
    public static final String SECURITY_AUDIT_RETRY_COUNT = "plugins.security.audit.config.retry_count";
    public static final String SECURITY_AUDIT_RETRY_DELAY_MS = "plugins.security.audit.config.retry_delay_ms";

>>>>>>> 3c9f7c29
    public static final String SECURITY_KERBEROS_KRB5_FILEPATH = "plugins.security.kerberos.krb5_filepath";
    public static final String SECURITY_KERBEROS_ACCEPTOR_KEYTAB_FILEPATH = "plugins.security.kerberos.acceptor_keytab_filepath";
    public static final String SECURITY_KERBEROS_ACCEPTOR_PRINCIPAL = "plugins.security.kerberos.acceptor_principal";
    public static final String SECURITY_CERT_OID = "plugins.security.cert.oid";
    public static final String SECURITY_CERT_INTERCLUSTER_REQUEST_EVALUATOR_CLASS =
        "plugins.security.cert.intercluster_request_evaluator_class";
    public static final String SECURITY_ADVANCED_MODULES_ENABLED = "plugins.security.advanced_modules_enabled";
    public static final String SECURITY_NODES_DN = "plugins.security.nodes_dn";
    public static final String SECURITY_NODES_DN_DYNAMIC_CONFIG_ENABLED = "plugins.security.nodes_dn_dynamic_config_enabled";
    public static final String SECURITY_DISABLED = "plugins.security.disabled";
    public static final String SECURITY_CACHE_TTL_MINUTES = "plugins.security.cache.ttl_minutes";
    public static final String SECURITY_ALLOW_UNSAFE_DEMOCERTIFICATES = "plugins.security.allow_unsafe_democertificates";
    public static final String SECURITY_ALLOW_DEFAULT_INIT_SECURITYINDEX = "plugins.security.allow_default_init_securityindex";
    public static final String SECURITY_BACKGROUND_INIT_IF_SECURITYINDEX_NOT_EXIST =
        "plugins.security.background_init_if_securityindex_not_exist";

    public static final String SECURITY_ROLES_MAPPING_RESOLUTION = "plugins.security.roles_mapping_resolution";

    public static final String OPENDISTRO_SECURITY_COMPLIANCE_HISTORY_WRITE_METADATA_ONLY =
        "opendistro_security.compliance.history.write.metadata_only";
    public static final String OPENDISTRO_SECURITY_COMPLIANCE_HISTORY_READ_METADATA_ONLY =
        "opendistro_security.compliance.history.read.metadata_only";
    public static final String OPENDISTRO_SECURITY_COMPLIANCE_HISTORY_READ_WATCHED_FIELDS =
        "opendistro_security.compliance.history.read.watched_fields";
    public static final String OPENDISTRO_SECURITY_COMPLIANCE_HISTORY_WRITE_WATCHED_INDICES =
        "opendistro_security.compliance.history.write.watched_indices";
    public static final String OPENDISTRO_SECURITY_COMPLIANCE_HISTORY_WRITE_LOG_DIFFS =
        "opendistro_security.compliance.history.write.log_diffs";
    public static final String OPENDISTRO_SECURITY_COMPLIANCE_HISTORY_READ_IGNORE_USERS =
        "opendistro_security.compliance.history.read.ignore_users";
    public static final String OPENDISTRO_SECURITY_COMPLIANCE_HISTORY_WRITE_IGNORE_USERS =
        "opendistro_security.compliance.history.write.ignore_users";
    public static final String OPENDISTRO_SECURITY_COMPLIANCE_HISTORY_EXTERNAL_CONFIG_ENABLED =
        "opendistro_security.compliance.history.external_config_enabled";
    public static final String SECURITY_COMPLIANCE_DISABLE_ANONYMOUS_AUTHENTICATION =
        "plugins.security.compliance.disable_anonymous_authentication";
    public static final String SECURITY_COMPLIANCE_IMMUTABLE_INDICES = "plugins.security.compliance.immutable_indices";
    public static final String SECURITY_COMPLIANCE_SALT = "plugins.security.compliance.salt";
    public static final String SECURITY_COMPLIANCE_SALT_DEFAULT = "e1ukloTsQlOgPquJ";// 16 chars
    public static final String SECURITY_COMPLIANCE_HISTORY_INTERNAL_CONFIG_ENABLED =
        "opendistro_security.compliance.history.internal_config_enabled";
    public static final String SECURITY_SSL_ONLY = "plugins.security.ssl_only";
    public static final String SECURITY_CONFIG_SSL_DUAL_MODE_ENABLED = "plugins.security_config.ssl_dual_mode_enabled";
    public static final String SECURITY_SSL_DUAL_MODE_SKIP_SECURITY = OPENDISTRO_SECURITY_CONFIG_PREFIX + "passive_security";
    public static final String LEGACY_OPENDISTRO_SECURITY_CONFIG_SSL_DUAL_MODE_ENABLED = "opendistro_security_config.ssl_dual_mode_enabled";
    public static final String SECURITY_SSL_CERT_RELOAD_ENABLED = "plugins.security.ssl_cert_reload_enabled";
    public static final String SECURITY_DISABLE_ENVVAR_REPLACEMENT = "plugins.security.disable_envvar_replacement";
    public static final String SECURITY_DFM_EMPTY_OVERRIDES_ALL = "plugins.security.dfm_empty_overrides_all";

    public enum RolesMappingResolution {
        MAPPING_ONLY,
        BACKENDROLES_ONLY,
        BOTH
    }

    public static final String SECURITY_FILTER_SECURITYINDEX_FROM_ALL_REQUESTS = "plugins.security.filter_securityindex_from_all_requests";
    public static final String SECURITY_DLS_MODE = "plugins.security.dls.mode";
    // REST API
    public static final String SECURITY_RESTAPI_ROLES_ENABLED = "plugins.security.restapi.roles_enabled";
    public static final String SECURITY_RESTAPI_ADMIN_ENABLED = "plugins.security.restapi.admin.enabled";
    public static final String SECURITY_RESTAPI_ENDPOINTS_DISABLED = "plugins.security.restapi.endpoints_disabled";
    public static final String SECURITY_RESTAPI_PASSWORD_VALIDATION_REGEX = "plugins.security.restapi.password_validation_regex";
<<<<<<< HEAD
    public static final String SECURITY_RESTAPI_PASSWORD_VALIDATION_ERROR_MESSAGE = "plugins.security.restapi.password_validation_error_message";
    public static final String SECURITY_RESTAPI_PASSWORD_MIN_LENGTH = "plugins.security.restapi.password_min_length";
    public static final String SECURITY_RESTAPI_PASSWORD_SCORE_BASED_VALIDATION_STRENGTH = "plugins.security.restapi.password_score_based_validation_strength";
    public static final String SECURITY_UNSUPPORTED_DISABLE_REST_AUTH_INITIALLY = "plugins.security.unsupported.disable_rest_auth_initially";
    public static final String SECURITY_UNSUPPORTED_DISABLE_INTERTRANSPORT_AUTH_INITIALLY = "plugins.security.unsupported.disable_intertransport_auth_initially";
    public static final String SECURITY_UNSUPPORTED_PASSIVE_INTERTRANSPORT_AUTH_INITIALLY = "plugins.security.unsupported.passive_intertransport_auth_initially";
    public static final String SECURITY_UNSUPPORTED_RESTORE_SECURITYINDEX_ENABLED = "plugins.security.unsupported.restore.securityindex.enabled";
=======
    public static final String SECURITY_RESTAPI_PASSWORD_VALIDATION_ERROR_MESSAGE =
        "plugins.security.restapi.password_validation_error_message";
    public static final String SECURITY_RESTAPI_PASSWORD_MIN_LENGTH = "plugins.security.restapi.password_min_length";
    public static final String SECURITY_RESTAPI_PASSWORD_SCORE_BASED_VALIDATION_STRENGTH =
        "plugins.security.restapi.password_score_based_validation_strength";
    // Illegal Opcodes from here on
    public static final String SECURITY_UNSUPPORTED_DISABLE_REST_AUTH_INITIALLY =
        "plugins.security.unsupported.disable_rest_auth_initially";
    public static final String SECURITY_UNSUPPORTED_DISABLE_INTERTRANSPORT_AUTH_INITIALLY =
        "plugins.security.unsupported.disable_intertransport_auth_initially";
    public static final String SECURITY_UNSUPPORTED_PASSIVE_INTERTRANSPORT_AUTH_INITIALLY =
        "plugins.security.unsupported.passive_intertransport_auth_initially";
    public static final String SECURITY_UNSUPPORTED_RESTORE_SECURITYINDEX_ENABLED =
        "plugins.security.unsupported.restore.securityindex.enabled";
>>>>>>> 3c9f7c29
    public static final String SECURITY_UNSUPPORTED_INJECT_USER_ENABLED = "plugins.security.unsupported.inject_user.enabled";
    public static final String SECURITY_UNSUPPORTED_INJECT_ADMIN_USER_ENABLED = "plugins.security.unsupported.inject_user.admin.enabled";
    public static final String SECURITY_UNSUPPORTED_ALLOW_NOW_IN_DLS = "plugins.security.unsupported.allow_now_in_dls";

    public static final String SECURITY_UNSUPPORTED_RESTAPI_ALLOW_SECURITYCONFIG_MODIFICATION =
        "plugins.security.unsupported.restapi.allow_securityconfig_modification";
    public static final String SECURITY_UNSUPPORTED_LOAD_STATIC_RESOURCES = "plugins.security.unsupported.load_static_resources";
    public static final String SECURITY_UNSUPPORTED_ACCEPT_INVALID_CONFIG = "plugins.security.unsupported.accept_invalid_config";

    // Protected indices settings. Marked for deprecation, after all config indices move to System indices.
    public static final String SECURITY_PROTECTED_INDICES_ENABLED_KEY = "plugins.security.protected_indices.enabled";
    public static final Boolean SECURITY_PROTECTED_INDICES_ENABLED_DEFAULT = false;
    public static final String SECURITY_PROTECTED_INDICES_KEY = "plugins.security.protected_indices.indices";
    public static final List<String> SECURITY_PROTECTED_INDICES_DEFAULT = Collections.emptyList();
    public static final String SECURITY_PROTECTED_INDICES_ROLES_KEY = "plugins.security.protected_indices.roles";
    public static final List<String> SECURITY_PROTECTED_INDICES_ROLES_DEFAULT = Collections.emptyList();

    // Roles injection for plugins
    public static final String OPENDISTRO_SECURITY_INJECTED_ROLES = "opendistro_security_injected_roles";
    public static final String OPENDISTRO_SECURITY_INJECTED_ROLES_HEADER = "opendistro_security_injected_roles_header";

    // Roles validation for the plugins
    public static final String OPENDISTRO_SECURITY_INJECTED_ROLES_VALIDATION = "opendistro_security_injected_roles_validation";
    public static final String OPENDISTRO_SECURITY_INJECTED_ROLES_VALIDATION_HEADER =
        "opendistro_security_injected_roles_validation_header";

    // System indices settings
    public static final String SYSTEM_INDEX_PERMISSION = "system:admin/system_index";
    public static final String SECURITY_SYSTEM_INDICES_ENABLED_KEY = "plugins.security.system_indices.enabled";
    public static final Boolean SECURITY_SYSTEM_INDICES_ENABLED_DEFAULT = false;
    public static final String SECURITY_SYSTEM_INDICES_KEY = "plugins.security.system_indices.indices";
    public static final List<String> SECURITY_SYSTEM_INDICES_DEFAULT = Collections.emptyList();

    public static final String TENANCY_PRIVATE_TENANT_NAME = "private";
    public static final String TENANCY_GLOBAL_TENANT_NAME = "global";
    public static final String TENANCY_GLOBAL_TENANT_DEFAULT_NAME = "";

<<<<<<< HEAD
    public static Set<String> getSettingAsSet(final Settings settings, final String key, final List<String> defaultList, final boolean ignoreCaseForNone) {
=======
    public static Set<String> getSettingAsSet(
        final Settings settings,
        final String key,
        final List<String> defaultList,
        final boolean ignoreCaseForNone
    ) {
>>>>>>> 3c9f7c29
        final List<String> list = settings.getAsList(key, defaultList);
        if (list.size() == 1 && "NONE".equals(ignoreCaseForNone ? list.get(0).toUpperCase() : list.get(0))) {
            return Collections.emptySet();
        }
        return ImmutableSet.copyOf(list);
    }
}<|MERGE_RESOLUTION|>--- conflicted
+++ resolved
@@ -47,7 +47,7 @@
     public static final String OPENDISTRO_SECURITY_ORIGIN = OPENDISTRO_SECURITY_CONFIG_PREFIX + "origin";
     public static final String OPENDISTRO_SECURITY_ORIGIN_HEADER = OPENDISTRO_SECURITY_CONFIG_PREFIX + "origin_header";
 
-    public static final String OPENDISTRO_SECURITY_DLS_QUERY_HEADER = OPENDISTRO_SECURITY_CONFIG_PREFIX + "dls_query";
+    public static final String OPENDISTRO_SECURITY_DLS_QUERY_HEADER = OPENDISTRO_SECURITY_CONFIG_PREFIX+"dls_query";
 
     public static final String OPENDISTRO_SECURITY_DLS_FILTER_LEVEL_QUERY_HEADER = OPENDISTRO_SECURITY_CONFIG_PREFIX
         + "dls_filter_level_query";
@@ -57,54 +57,28 @@
     public static final String OPENDISTRO_SECURITY_DLS_MODE_HEADER = OPENDISTRO_SECURITY_CONFIG_PREFIX + "dls_mode";
     public static final String OPENDISTRO_SECURITY_DLS_MODE_TRANSIENT = OPENDISTRO_SECURITY_CONFIG_PREFIX + "dls_mode_t";
 
-<<<<<<< HEAD
-    public static final String OPENDISTRO_SECURITY_DLS_QUERY_HEADER = OPENDISTRO_SECURITY_CONFIG_PREFIX+"dls_query";
-
-    public static final String OPENDISTRO_SECURITY_DLS_FILTER_LEVEL_QUERY_HEADER = OPENDISTRO_SECURITY_CONFIG_PREFIX+"dls_filter_level_query";
-    public static final String OPENDISTRO_SECURITY_DLS_FILTER_LEVEL_QUERY_TRANSIENT = OPENDISTRO_SECURITY_CONFIG_PREFIX+"dls_filter_level_query_t";
-=======
-    public static final String OPENDISTRO_SECURITY_FLS_FIELDS_HEADER = OPENDISTRO_SECURITY_CONFIG_PREFIX + "fls_fields";
->>>>>>> 3c9f7c29
-
-    public static final String OPENDISTRO_SECURITY_MASKED_FIELD_HEADER = OPENDISTRO_SECURITY_CONFIG_PREFIX + "masked_fields";
-
-<<<<<<< HEAD
     public static final String OPENDISTRO_SECURITY_FLS_FIELDS_HEADER = OPENDISTRO_SECURITY_CONFIG_PREFIX+"fls_fields";
 
     public static final String OPENDISTRO_SECURITY_MASKED_FIELD_HEADER = OPENDISTRO_SECURITY_CONFIG_PREFIX+"masked_fields";
-=======
+
     public static final String OPENDISTRO_SECURITY_DOC_ALLOWLIST_HEADER = OPENDISTRO_SECURITY_CONFIG_PREFIX + "doc_allowlist";
     public static final String OPENDISTRO_SECURITY_DOC_ALLOWLIST_TRANSIENT = OPENDISTRO_SECURITY_CONFIG_PREFIX + "doc_allowlist_t";
->>>>>>> 3c9f7c29
-
-    public static final String OPENDISTRO_SECURITY_FILTER_LEVEL_DLS_DONE = OPENDISTRO_SECURITY_CONFIG_PREFIX + "filter_level_dls_done";
-
-    public static final String OPENDISTRO_SECURITY_DLS_QUERY_CCS = OPENDISTRO_SECURITY_CONFIG_PREFIX + "dls_query_ccs";
-
-<<<<<<< HEAD
+
     public static final String OPENDISTRO_SECURITY_FILTER_LEVEL_DLS_DONE = OPENDISTRO_SECURITY_CONFIG_PREFIX+"filter_level_dls_done";
 
     public static final String OPENDISTRO_SECURITY_DLS_QUERY_CCS = OPENDISTRO_SECURITY_CONFIG_PREFIX+"dls_query_ccs";
-=======
+
     public static final String OPENDISTRO_SECURITY_FLS_FIELDS_CCS = OPENDISTRO_SECURITY_CONFIG_PREFIX + "fls_fields_ccs";
->>>>>>> 3c9f7c29
 
     public static final String OPENDISTRO_SECURITY_MASKED_FIELD_CCS = OPENDISTRO_SECURITY_CONFIG_PREFIX + "masked_fields_ccs";
 
     public static final String OPENDISTRO_SECURITY_CONF_REQUEST_HEADER = OPENDISTRO_SECURITY_CONFIG_PREFIX + "conf_request";
 
-    public static final String OPENDISTRO_SECURITY_REMOTE_ADDRESS = OPENDISTRO_SECURITY_CONFIG_PREFIX + "remote_address";
-    public static final String OPENDISTRO_SECURITY_REMOTE_ADDRESS_HEADER = OPENDISTRO_SECURITY_CONFIG_PREFIX + "remote_address_header";
-
-<<<<<<< HEAD
     public static final String OPENDISTRO_SECURITY_REMOTE_ADDRESS = OPENDISTRO_SECURITY_CONFIG_PREFIX+"remote_address";
     public static final String OPENDISTRO_SECURITY_REMOTE_ADDRESS_HEADER = OPENDISTRO_SECURITY_CONFIG_PREFIX+"remote_address_header";
 
-    public static final String OPENDISTRO_SECURITY_INITIAL_ACTION_CLASS_HEADER = OPENDISTRO_SECURITY_CONFIG_PREFIX+"initial_action_class_header";
-=======
     public static final String OPENDISTRO_SECURITY_INITIAL_ACTION_CLASS_HEADER = OPENDISTRO_SECURITY_CONFIG_PREFIX
         + "initial_action_class_header";
->>>>>>> 3c9f7c29
 
     /**
      * Set by SSL plugin for https requests only
@@ -127,12 +101,8 @@
         + "ssl_transport_trustedcluster_request";
 
     // CS-SUPPRESS-SINGLE: RegexpSingleline Extensions manager used to allow/disallow TLS connections to extensions
-<<<<<<< HEAD
-    public static final String OPENDISTRO_SECURITY_SSL_TRANSPORT_EXTENSION_REQUEST = OPENDISTRO_SECURITY_CONFIG_PREFIX+"ssl_transport_extension_request";
-=======
     public static final String OPENDISTRO_SECURITY_SSL_TRANSPORT_EXTENSION_REQUEST = OPENDISTRO_SECURITY_CONFIG_PREFIX
         + "ssl_transport_extension_request";
->>>>>>> 3c9f7c29
     // CS-ENFORCE-SINGLE
 
     /**
@@ -152,10 +122,6 @@
 
     public static final String SSO_LOGOUT_URL = OPENDISTRO_SECURITY_CONFIG_PREFIX + "sso_logout_url";
 
-<<<<<<< HEAD
-
-=======
->>>>>>> 3c9f7c29
     public static final String OPENDISTRO_SECURITY_DEFAULT_CONFIG_INDEX = ".opendistro_security";
 
     public static final String SECURITY_ENABLE_SNAPSHOT_RESTORE_PRIVILEGE = "plugins.security.enable_snapshot_restore_privilege";
@@ -165,18 +131,10 @@
         "plugins.security.check_snapshot_restore_write_privileges";
     public static final boolean SECURITY_DEFAULT_CHECK_SNAPSHOT_RESTORE_WRITE_PRIVILEGES = true;
     public static final Set<String> SECURITY_SNAPSHOT_RESTORE_NEEDED_WRITE_PRIVILEGES = Collections.unmodifiableSet(
-<<<<<<< HEAD
-            new HashSet<String>(Arrays.asList(
-                    "indices:admin/create",
-                    "indices:data/write/index"
-                    // "indices:data/write/bulk"
-            )));
-=======
         new HashSet<String>(Arrays.asList("indices:admin/create", "indices:data/write/index"
         // "indices:data/write/bulk"
         ))
     );
->>>>>>> 3c9f7c29
 
     public static final String SECURITY_INTERCLUSTER_REQUEST_EVALUATOR_CLASS = "plugins.security.cert.intercluster_request_evaluator_class";
     public static final String OPENDISTRO_SECURITY_ACTION_NAME = OPENDISTRO_SECURITY_CONFIG_PREFIX + "action_name";
@@ -184,11 +142,7 @@
     public static final String SECURITY_AUTHCZ_ADMIN_DN = "plugins.security.authcz.admin_dn";
     public static final String SECURITY_CONFIG_INDEX_NAME = "plugins.security.config_index_name";
     public static final String SECURITY_AUTHCZ_IMPERSONATION_DN = "plugins.security.authcz.impersonation_dn";
-<<<<<<< HEAD
     public static final String SECURITY_AUTHCZ_REST_IMPERSONATION_USERS="plugins.security.authcz.rest_impersonation_user";
-=======
-    public static final String SECURITY_AUTHCZ_REST_IMPERSONATION_USERS = "plugins.security.authcz.rest_impersonation_user";
->>>>>>> 3c9f7c29
 
     public static final String SECURITY_AUDIT_TYPE_DEFAULT = "plugins.security.audit.type";
     public static final String SECURITY_AUDIT_CONFIG_DEFAULT = "plugins.security.audit.config";
@@ -214,11 +168,6 @@
     public static final boolean OPENDISTRO_SECURITY_AUDIT_SSL_VERIFY_HOSTNAMES_DEFAULT = true;
     public static final boolean OPENDISTRO_SECURITY_AUDIT_SSL_ENABLE_SSL_CLIENT_AUTH_DEFAULT = false;
     public static final String OPENDISTRO_SECURITY_AUDIT_EXCLUDE_SENSITIVE_HEADERS = "opendistro_security.audit.exclude_sensitive_headers";
-<<<<<<< HEAD
-
-    public static final String SECURITY_AUDIT_CONFIG_DEFAULT_PREFIX = "plugins.security.audit.config.";
-=======
->>>>>>> 3c9f7c29
 
     public static final String SECURITY_AUDIT_CONFIG_DEFAULT_PREFIX = "plugins.security.audit.config.";
 
@@ -255,18 +204,10 @@
     public static final String SECURITY_AUDIT_LOG4J_LOGGER_NAME = "log4j.logger_name";
     public static final String SECURITY_AUDIT_LOG4J_LEVEL = "log4j.level";
 
-<<<<<<< HEAD
     //retry
     public static final String SECURITY_AUDIT_RETRY_COUNT = "plugins.security.audit.config.retry_count";
     public static final String SECURITY_AUDIT_RETRY_DELAY_MS = "plugins.security.audit.config.retry_delay_ms";
 
-
-=======
-    // retry
-    public static final String SECURITY_AUDIT_RETRY_COUNT = "plugins.security.audit.config.retry_count";
-    public static final String SECURITY_AUDIT_RETRY_DELAY_MS = "plugins.security.audit.config.retry_delay_ms";
-
->>>>>>> 3c9f7c29
     public static final String SECURITY_KERBEROS_KRB5_FILEPATH = "plugins.security.kerberos.krb5_filepath";
     public static final String SECURITY_KERBEROS_ACCEPTOR_KEYTAB_FILEPATH = "plugins.security.kerberos.acceptor_keytab_filepath";
     public static final String SECURITY_KERBEROS_ACCEPTOR_PRINCIPAL = "plugins.security.kerberos.acceptor_principal";
@@ -329,15 +270,6 @@
     public static final String SECURITY_RESTAPI_ADMIN_ENABLED = "plugins.security.restapi.admin.enabled";
     public static final String SECURITY_RESTAPI_ENDPOINTS_DISABLED = "plugins.security.restapi.endpoints_disabled";
     public static final String SECURITY_RESTAPI_PASSWORD_VALIDATION_REGEX = "plugins.security.restapi.password_validation_regex";
-<<<<<<< HEAD
-    public static final String SECURITY_RESTAPI_PASSWORD_VALIDATION_ERROR_MESSAGE = "plugins.security.restapi.password_validation_error_message";
-    public static final String SECURITY_RESTAPI_PASSWORD_MIN_LENGTH = "plugins.security.restapi.password_min_length";
-    public static final String SECURITY_RESTAPI_PASSWORD_SCORE_BASED_VALIDATION_STRENGTH = "plugins.security.restapi.password_score_based_validation_strength";
-    public static final String SECURITY_UNSUPPORTED_DISABLE_REST_AUTH_INITIALLY = "plugins.security.unsupported.disable_rest_auth_initially";
-    public static final String SECURITY_UNSUPPORTED_DISABLE_INTERTRANSPORT_AUTH_INITIALLY = "plugins.security.unsupported.disable_intertransport_auth_initially";
-    public static final String SECURITY_UNSUPPORTED_PASSIVE_INTERTRANSPORT_AUTH_INITIALLY = "plugins.security.unsupported.passive_intertransport_auth_initially";
-    public static final String SECURITY_UNSUPPORTED_RESTORE_SECURITYINDEX_ENABLED = "plugins.security.unsupported.restore.securityindex.enabled";
-=======
     public static final String SECURITY_RESTAPI_PASSWORD_VALIDATION_ERROR_MESSAGE =
         "plugins.security.restapi.password_validation_error_message";
     public static final String SECURITY_RESTAPI_PASSWORD_MIN_LENGTH = "plugins.security.restapi.password_min_length";
@@ -352,7 +284,6 @@
         "plugins.security.unsupported.passive_intertransport_auth_initially";
     public static final String SECURITY_UNSUPPORTED_RESTORE_SECURITYINDEX_ENABLED =
         "plugins.security.unsupported.restore.securityindex.enabled";
->>>>>>> 3c9f7c29
     public static final String SECURITY_UNSUPPORTED_INJECT_USER_ENABLED = "plugins.security.unsupported.inject_user.enabled";
     public static final String SECURITY_UNSUPPORTED_INJECT_ADMIN_USER_ENABLED = "plugins.security.unsupported.inject_user.admin.enabled";
     public static final String SECURITY_UNSUPPORTED_ALLOW_NOW_IN_DLS = "plugins.security.unsupported.allow_now_in_dls";
@@ -390,16 +321,12 @@
     public static final String TENANCY_GLOBAL_TENANT_NAME = "global";
     public static final String TENANCY_GLOBAL_TENANT_DEFAULT_NAME = "";
 
-<<<<<<< HEAD
-    public static Set<String> getSettingAsSet(final Settings settings, final String key, final List<String> defaultList, final boolean ignoreCaseForNone) {
-=======
     public static Set<String> getSettingAsSet(
         final Settings settings,
         final String key,
         final List<String> defaultList,
         final boolean ignoreCaseForNone
     ) {
->>>>>>> 3c9f7c29
         final List<String> list = settings.getAsList(key, defaultList);
         if (list.size() == 1 && "NONE".equals(ignoreCaseForNone ? list.get(0).toUpperCase() : list.get(0))) {
             return Collections.emptySet();
