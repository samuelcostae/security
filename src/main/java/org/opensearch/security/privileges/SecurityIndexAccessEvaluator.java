--- conflicted
+++ resolved
@@ -49,13 +49,7 @@
 import org.opensearch.tasks.Task;
 
 public class SecurityIndexAccessEvaluator {
-<<<<<<< HEAD
     Logger log = LogManager.getLogger(this.getClass());
-=======
-
-    Logger log = LogManager.getLogger(this.getClass());
-
->>>>>>> 3c9f7c29
     private final String securityIndex;
     private final AuditLog auditLog;
     private final WildcardMatcher securityDeniedActionMatcher;
@@ -73,21 +67,6 @@
         this.auditLog = auditLog;
         this.irr = irr;
         this.filterSecurityIndex = settings.getAsBoolean(ConfigConstants.SECURITY_FILTER_SECURITYINDEX_FROM_ALL_REQUESTS, false);
-<<<<<<< HEAD
-
-        List<String> systemIndecesFromConfig =  settings.getAsList(ConfigConstants.SECURITY_SYSTEM_INDICES_KEY, ConfigConstants.SECURITY_SYSTEM_INDICES_DEFAULT);
-
-        this.configuredSystemIndices = new ArrayList<>(systemIndecesFromConfig);
-        this.configuredSystemIndices.add(ConfigConstants.SYSTEM_INDEX_PERMISSION);
-
-
-        this.systemIndexMatcher = WildcardMatcher.from(configuredSystemIndices);
-
-        this.systemIndexEnabled = settings.getAsBoolean(ConfigConstants.SECURITY_SYSTEM_INDICES_ENABLED_KEY,
-                ConfigConstants.SECURITY_SYSTEM_INDICES_ENABLED_DEFAULT);
-
-        final boolean restoreSecurityIndexEnabled = settings.getAsBoolean(ConfigConstants.SECURITY_UNSUPPORTED_RESTORE_SECURITYINDEX_ENABLED, false);
-=======
         this.systemIndexMatcher = WildcardMatcher.from(
             settings.getAsList(ConfigConstants.SECURITY_SYSTEM_INDICES_KEY, ConfigConstants.SECURITY_SYSTEM_INDICES_DEFAULT)
         );
@@ -96,11 +75,15 @@
             ConfigConstants.SECURITY_SYSTEM_INDICES_ENABLED_DEFAULT
         );
 
+        List<String> systemIndecesFromConfig =  settings.getAsList(ConfigConstants.SECURITY_SYSTEM_INDICES_KEY, ConfigConstants.SECURITY_SYSTEM_INDICES_DEFAULT);
+
+        this.configuredSystemIndices = new ArrayList<>(systemIndecesFromConfig);
+        this.configuredSystemIndices.add(ConfigConstants.SYSTEM_INDEX_PERMISSION);
+
         final boolean restoreSecurityIndexEnabled = settings.getAsBoolean(
             ConfigConstants.SECURITY_UNSUPPORTED_RESTORE_SECURITYINDEX_ENABLED,
             false
         );
->>>>>>> 3c9f7c29
 
         final List<String> securityIndexDeniedActionPatternsList = new ArrayList<String>();
         securityIndexDeniedActionPatternsList.add("indices:data/write*");
@@ -117,8 +100,8 @@
         securityIndexDeniedActionPatternsListNoSnapshot.add("cluster:admin/snapshot/restore*");
 
         securityDeniedActionMatcher = WildcardMatcher.from(
-<<<<<<< HEAD
-                restoreSecurityIndexEnabled ? securityIndexDeniedActionPatternsList : securityIndexDeniedActionPatternsListNoSnapshot);
+            restoreSecurityIndexEnabled ? securityIndexDeniedActionPatternsList : securityIndexDeniedActionPatternsListNoSnapshot
+        );
     }
 
     public PrivilegesEvaluatorResponse evaluate(
@@ -126,7 +109,7 @@
             final Task task,
             final String action,
             final Resolved requestedResolved,
-        final PrivilegesEvaluatorResponse presponse,
+            final PrivilegesEvaluatorResponse presponse,
             ConfigModelV7.SecurityRoles securityRoles) {
 
             final boolean isDebugEnabled = log.isDebugEnabled();
@@ -137,38 +120,11 @@
             return presponse.markComplete();
         }
 
-=======
-            restoreSecurityIndexEnabled ? securityIndexDeniedActionPatternsList : securityIndexDeniedActionPatternsListNoSnapshot
-        );
-    }
-
-    public PrivilegesEvaluatorResponse evaluate(
-        final ActionRequest request,
-        final Task task,
-        final String action,
-        final Resolved requestedResolved,
-        final PrivilegesEvaluatorResponse presponse
-    ) {
-        final boolean isDebugEnabled = log.isDebugEnabled();
->>>>>>> 3c9f7c29
         if (securityDeniedActionMatcher.test(action)) {
             if (requestedResolved.isLocalAll()) {
                 if (filterSecurityIndex) {
                     irr.replace(request, false, "*", "-" + securityIndex);
                     if (isDebugEnabled) {
-<<<<<<< HEAD
-                        log.debug("Filtered '{}' from {}, resulting list with *,-{} is {}", securityIndex, requestedResolved, securityIndex,
-                                irr.resolveRequest(request));
-                    }
-                    return presponse;
-                }
-                auditLog.logSecurityIndexAttempt(request, action, task);
-                log.warn("{} for '_all' indices is not allowed for a regular user", action);
-                presponse.allowed = false;
-                return presponse.markComplete();
-            }
-            if (matchAnySystemIndices(requestedResolved) && !checkSystemIndexPermissionsForUser(securityRoles)) {
-=======
                         log.debug(
                             "Filtered '{}'from {}, resulting list with *,-{} is {}",
                             securityIndex,
@@ -178,14 +134,13 @@
                         );
                     }
                     return presponse;
-                } else {
-                    auditLog.logSecurityIndexAttempt(request, action, task);
-                    log.warn("{} for '_all' indices is not allowed for a regular user", action);
-                    presponse.allowed = false;
-                    return presponse.markComplete();
-                }
-            } else if (matchAnySystemIndices(requestedResolved)) {
->>>>>>> 3c9f7c29
+                }
+                auditLog.logSecurityIndexAttempt(request, action, task);
+                log.warn("{} for '_all' indices is not allowed for a regular user", action);
+                presponse.allowed = false;
+                return presponse.markComplete();
+            }
+            if (matchAnySystemIndices(requestedResolved) && !checkSystemIndexPermissionsForUser(securityRoles)) {
                 if (filterSecurityIndex) {
                     Set<String> allWithoutSecurity = new HashSet<>(requestedResolved.getAllIndices());
                     allWithoutSecurity.remove(securityIndex);
@@ -211,13 +166,9 @@
             }
         }
 
-<<<<<<< HEAD
-        if (requestedResolved.isLocalAll() || requestedResolved.getAllIndices().contains(securityIndex) || matchAnySystemIndices(requestedResolved)) {
-=======
         if (requestedResolved.isLocalAll()
             || requestedResolved.getAllIndices().contains(securityIndex)
             || matchAnySystemIndices(requestedResolved)) {
->>>>>>> 3c9f7c29
 
             if (request instanceof SearchRequest) {
                 ((SearchRequest) request).requestCache(Boolean.FALSE);
@@ -236,7 +187,6 @@
         return presponse;
     }
 
-<<<<<<< HEAD
     private  boolean checkSystemIndexPermissionsForUser(ConfigModelV7.SecurityRoles securityRoles) {
         Set<WildcardMatcher> userPermMatchers = securityRoles.getRoles().stream()
                 .flatMap(role -> role.getIpatterns().stream())
@@ -251,10 +201,7 @@
         return false;
     }
 
-    private boolean matchAnySystemIndices(final Resolved requestedResolved){
-=======
     private boolean matchAnySystemIndices(final Resolved requestedResolved) {
->>>>>>> 3c9f7c29
         return !getProtectedIndexes(requestedResolved).isEmpty();
     }
 
