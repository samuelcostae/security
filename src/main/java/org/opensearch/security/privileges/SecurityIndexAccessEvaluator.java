--- conflicted
+++ resolved
@@ -63,18 +63,11 @@
     private final boolean filterSecurityIndex;
     // for system-indices configuration
     private final WildcardMatcher systemIndexMatcher;
-<<<<<<< HEAD
-    private final WildcardMatcher denylistIndexMatcher;
-
-    private final boolean systemIndexEnabled;
-    private boolean systemIndicesAdditionalControlFlag;
-=======
     private final WildcardMatcher protectedSystemIndexMatcher;
     private final WildcardMatcher deniedActionsMatcher;
 
     private final boolean isSystemIndexEnabled;
     private final boolean isSystemIndexPermissionEnabled;
->>>>>>> 429d07fb
 
     public SecurityIndexAccessEvaluator(final Settings settings, AuditLog auditLog, IndexResolverReplacer irr) {
         this.securityIndex = settings.get(
@@ -87,13 +80,8 @@
         this.systemIndexMatcher = WildcardMatcher.from(
             settings.getAsList(ConfigConstants.SECURITY_SYSTEM_INDICES_KEY, ConfigConstants.SECURITY_SYSTEM_INDICES_DEFAULT)
         );
-<<<<<<< HEAD
-        this.denylistIndexMatcher = WildcardMatcher.from(ConfigConstants.OPENDISTRO_SECURITY_DEFAULT_CONFIG_INDEX);
-        this.systemIndexEnabled = settings.getAsBoolean(
-=======
         this.protectedSystemIndexMatcher = WildcardMatcher.from(ConfigConstants.OPENDISTRO_SECURITY_DEFAULT_CONFIG_INDEX);
         this.isSystemIndexEnabled = settings.getAsBoolean(
->>>>>>> 429d07fb
             ConfigConstants.SECURITY_SYSTEM_INDICES_ENABLED_KEY,
             ConfigConstants.SECURITY_SYSTEM_INDICES_ENABLED_DEFAULT
         );
@@ -126,23 +114,7 @@
         securityIndexDeniedActionPatternsList.add("indices:admin/freeze*");
         securityIndexDeniedActionPatternsList.add("indices:admin/settings/update*");
         securityIndexDeniedActionPatternsList.add("indices:admin/aliases");
-<<<<<<< HEAD
-
-        final List<String> securityIndexDeniedActionPatternsListNoSnapshot = new ArrayList<String>();
-        securityIndexDeniedActionPatternsListNoSnapshot.addAll(securityIndexDeniedActionPatternsList);
-        securityIndexDeniedActionPatternsListNoSnapshot.add("indices:admin/close*");
-        securityIndexDeniedActionPatternsListNoSnapshot.add("cluster:admin/snapshot/restore*");
-
-        securityDeniedActionMatcher = WildcardMatcher.from(
-            restoreSecurityIndexEnabled ? securityIndexDeniedActionPatternsList : securityIndexDeniedActionPatternsListNoSnapshot
-        );
-        systemIndicesAdditionalControlFlag = settings.getAsBoolean(
-            ConfigConstants.SECURITY_SYSTEM_INDICES_ADDITIONAL_CONTROL_ENABLED_KEY,
-            ConfigConstants.SECURITY_SYSTEM_INDICES_ADDITIONAL_CONTROL_ENABLED_DEFAULT
-        );
-=======
         return securityIndexDeniedActionPatternsList;
->>>>>>> 429d07fb
     }
 
     public PrivilegesEvaluatorResponse evaluate(
@@ -155,28 +127,11 @@
     ) {
         final boolean isDebugEnabled = log.isDebugEnabled();
 
-<<<<<<< HEAD
-        // As per issue #2845, the legacy access control to indices with additional protection should be kept in place in the meantime and
-        // be the default.
-        if (systemIndicesAdditionalControlFlag) {
-            evaluateNewSecuredIndicesAccess(action, requestedResolved, request, task, presponse, securityRoles, isDebugEnabled);
-        } else {
-            evaluateLegacySecuredIndicesAccess(action, requestedResolved, request, task, presponse, isDebugEnabled);
-        }
-        if (presponse.isComplete()) {
-            return presponse;
-        }
-
-        if (requestedResolved.isLocalAll()
-            || requestedResolved.getAllIndices().contains(securityIndex)
-            || matchAnySystemIndices(requestedResolved)) {
-=======
         evaluateSystemIndicesAccess(action, requestedResolved, request, task, presponse, isDebugEnabled, securityRoles);
 
         if (requestedResolved.isLocalAll()
             || requestedResolved.getAllIndices().contains(securityIndex)
             || requestContainsAnySystemIndices(requestedResolved)) {
->>>>>>> 429d07fb
 
             if (request instanceof SearchRequest) {
                 ((SearchRequest) request).requestCache(Boolean.FALSE);
@@ -195,11 +150,6 @@
         return presponse;
     }
 
-<<<<<<< HEAD
-    private boolean checkSystemIndexPermissionsForUser(SecurityRoles securityRoles) {
-        // The generic wildcard "*" permission shouldn't give access to SystemIndices, so excluding it from the user roles's permissions
-        // before the check
-=======
     /**
      * Checks whether user has `system:admin/system_index` explicitly specified
      * as an allowed action under any of its mapped roles
@@ -208,50 +158,12 @@
      */
     private boolean isSystemIndexAccessProhibitedForUser(SecurityRoles securityRoles) {
         // Excluding `*` allowed action as it shouldn't grant system index privilege
->>>>>>> 429d07fb
         Set<WildcardMatcher> userPermissions = securityRoles.getRoles()
             .stream()
             .flatMap(role -> role.getIpatterns().stream())
             .map(IndexPattern::getNonWildCardPerms)
             .collect(Collectors.toSet());
 
-<<<<<<< HEAD
-        for (WildcardMatcher userPermission : userPermissions.stream().collect(Collectors.toSet())) {
-            if (userPermission.matchAny(ConfigConstants.SYSTEM_INDEX_PERMISSION)) {
-                return true;
-            }
-        }
-        return false;
-    }
-
-    private boolean matchAnySystemIndices(final Resolved requestedResolved) {
-        return !getProtectedIndexes(requestedResolved).isEmpty();
-    }
-
-    private List<String> getProtectedIndexes(final Resolved requestedResolved) {
-        final List<String> protectedIndexes = requestedResolved.getAllIndices()
-            .stream()
-            .filter(securityIndex::equals)
-            .collect(Collectors.toList());
-        if (systemIndexEnabled) {
-            protectedIndexes.addAll(systemIndexMatcher.getMatchAny(requestedResolved.getAllIndices(), Collectors.toList()));
-        }
-        return protectedIndexes;
-    }
-
-    private boolean matchAnyDenyIndices(final Resolved requestedResolved) {
-        return !getDenyListIndices(requestedResolved).isEmpty();
-    }
-
-    private List<String> getDenyListIndices(final Resolved requestedResolved) {
-        final List<String> denyList = new ArrayList<>();
-        denyList.addAll(denylistIndexMatcher.getMatchAny(requestedResolved.getAllIndices(), Collectors.toList()));
-
-        return denyList;
-    }
-
-    private PrivilegesEvaluatorResponse evaluateNewSecuredIndicesAccess(
-=======
         for (WildcardMatcher userPermission : userPermissions) {
             if (userPermission.matchAny(ConfigConstants.SYSTEM_INDEX_PERMISSION)) {
                 return false;
@@ -326,79 +238,11 @@
      * @param securityRoles user's roles which will be used for access evaluation
      */
     private void evaluateSystemIndicesAccess(
->>>>>>> 429d07fb
         String action,
         Resolved requestedResolved,
         ActionRequest request,
         Task task,
         PrivilegesEvaluatorResponse presponse,
-<<<<<<< HEAD
-        SecurityRoles securityRoles,
-        Boolean isDebugEnabled
-
-    ) {
-        if (matchAnyDenyIndices(requestedResolved)) {
-            auditLog.logSecurityIndexAttempt(request, action, task);
-            if (log.isInfoEnabled()) {
-                log.info(
-                    "{} not permited for regular user {} on denylist indices {}",
-                    action,
-                    securityRoles,
-                    getDenyListIndices(requestedResolved).stream().collect(Collectors.joining(", "))
-                );
-            }
-            presponse.allowed = false;
-            return presponse.markComplete();
-        }
-
-        if (matchAnySystemIndices(requestedResolved) && !checkSystemIndexPermissionsForUser(securityRoles)) {
-            auditLog.logSecurityIndexAttempt(request, action, task);
-            if (log.isInfoEnabled()) {
-                log.info(
-                    "No {} permission for user roles {} to System Indices {}",
-                    action,
-                    securityRoles,
-                    getProtectedIndexes(requestedResolved).stream().collect(Collectors.joining(", "))
-                );
-            }
-            presponse.allowed = false;
-            return presponse.markComplete();
-        }
-
-        if (securityDeniedActionMatcher.test(action)) {
-            if (requestedResolved.isLocalAll()) {
-                if (filterSecurityIndex) {
-                    irr.replace(request, false, "*", "-" + securityIndex);
-                    if (isDebugEnabled) {
-                        log.debug(
-                            "Filtered '{}'from {}, resulting list with *,-{} is {}",
-                            securityIndex,
-                            requestedResolved,
-                            securityIndex,
-                            irr.resolveRequest(request)
-                        );
-                    }
-                    return presponse;
-                }
-                auditLog.logSecurityIndexAttempt(request, action, task);
-                log.info("{} for '_all' indices is not allowed for a regular user", action);
-                presponse.allowed = false;
-                return presponse.markComplete();
-            }
-        }
-        return presponse;
-    }
-
-    private PrivilegesEvaluatorResponse evaluateLegacySecuredIndicesAccess(
-        String action,
-        Resolved requestedResolved,
-        ActionRequest request,
-        Task task,
-        PrivilegesEvaluatorResponse presponse,
-        Boolean isDebugEnabled
-    ) {
-        if (securityDeniedActionMatcher.test(action)) {
-=======
         Boolean isDebugEnabled,
         SecurityRoles securityRoles
     ) {
@@ -437,7 +281,6 @@
         }
 
         if (isActionAllowed(action)) {
->>>>>>> 429d07fb
             if (requestedResolved.isLocalAll()) {
                 if (filterSecurityIndex) {
                     irr.replace(request, false, "*", "-" + securityIndex);
@@ -452,7 +295,7 @@
                     }
                 } else {
                     auditLog.logSecurityIndexAttempt(request, action, task);
-                    log.info("{} for '_all' indices is not allowed for a regular user", action);
+                    log.warn("{} for '_all' indices is not allowed for a regular user", action);
                     presponse.allowed = false;
                     presponse.markComplete();
                 }
@@ -484,9 +327,5 @@
                 }
             }
         }
-<<<<<<< HEAD
-        return presponse;
-=======
->>>>>>> 429d07fb
     }
 }