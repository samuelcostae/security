/*
 * SPDX-License-Identifier: Apache-2.0
 *
 * The OpenSearch Contributors require contributions made to
 * this file be licensed under the Apache-2.0 license or a
 * compatible open source license.
 *
 * Modifications Copyright OpenSearch Contributors. See
 * GitHub history for details.
 */

package com.amazon.dlic.auth.ldap2;

import java.nio.file.Path;
import java.time.Duration;
import java.util.Collections;
import java.util.HashMap;
import java.util.List;
import java.util.Map;

import org.apache.logging.log4j.LogManager;
import org.apache.logging.log4j.Logger;
import org.ldaptive.ActivePassiveConnectionStrategy;
import org.ldaptive.BindConnectionInitializer;
import org.ldaptive.CompareRequest;
import org.ldaptive.Connection;
import org.ldaptive.ConnectionConfig;
import org.ldaptive.ConnectionFactory;
import org.ldaptive.ConnectionInitializer;
import org.ldaptive.ConnectionStrategy;
import org.ldaptive.Credential;
import org.ldaptive.DefaultConnectionFactory;
import org.ldaptive.LdapAttribute;
import org.ldaptive.RandomConnectionStrategy;
import org.ldaptive.ReturnAttributes;
import org.ldaptive.RoundRobinConnectionStrategy;
import org.ldaptive.SearchFilter;
import org.ldaptive.SearchRequest;
import org.ldaptive.SearchScope;
import org.ldaptive.pool.AbstractConnectionPool;
import org.ldaptive.pool.BlockingConnectionPool;
import org.ldaptive.pool.CompareValidator;
import org.ldaptive.pool.ConnectionPool;
import org.ldaptive.pool.IdlePruneStrategy;
import org.ldaptive.pool.PoolConfig;
import org.ldaptive.pool.PooledConnectionFactory;
import org.ldaptive.pool.SearchValidator;
import org.ldaptive.pool.SoftLimitConnectionPool;
import org.ldaptive.pool.Validator;
import org.ldaptive.provider.Provider;
import org.ldaptive.provider.jndi.JndiProviderConfig;
import org.ldaptive.sasl.ExternalConfig;
import org.ldaptive.ssl.AllowAnyHostnameVerifier;
import org.ldaptive.ssl.AllowAnyTrustManager;
import org.ldaptive.ssl.CredentialConfig;
import org.ldaptive.ssl.CredentialConfigFactory;
import org.ldaptive.ssl.SslConfig;

import com.amazon.dlic.auth.ldap.util.ConfigConstants;
import com.amazon.dlic.util.SettingsBasedSSLConfigurator;
import com.amazon.dlic.util.SettingsBasedSSLConfigurator.SSLConfigException;

import org.opensearch.common.settings.Settings;

import static org.opensearch.security.setting.DeprecatedSettings.checkForDeprecatedSetting;

public class LDAPConnectionFactoryFactory {

    private static final Logger log = LogManager.getLogger(LDAPConnectionFactoryFactory.class);

    private final Settings settings;
    private final SettingsBasedSSLConfigurator.SSLConfig sslConfig;

    public LDAPConnectionFactoryFactory(Settings settings, Path configPath) throws SSLConfigException {
        this.settings = settings;
        this.sslConfig = new SettingsBasedSSLConfigurator(settings, configPath, "").buildSSLConfig();
    }

    public ConnectionFactory createConnectionFactory(ConnectionPool connectionPool) {
        if (connectionPool != null) {
            return new PooledConnectionFactory(connectionPool);
        } else {
            return createBasicConnectionFactory();
        }
    }

    @SuppressWarnings("unchecked")
    public DefaultConnectionFactory createBasicConnectionFactory() {
        DefaultConnectionFactory result = new DefaultConnectionFactory(getConnectionConfig());

        result.setProvider(new PrivilegedProvider((Provider<JndiProviderConfig>) result.getProvider()));

        JndiProviderConfig jndiProviderConfig = (JndiProviderConfig) result.getProvider().getProviderConfig();

        jndiProviderConfig.setClassLoader(MakeJava9Happy.getClassLoader());

        if (this.sslConfig != null) {
            configureSSLinConnectionFactory(result);
        }

        return result;
    }

    public ConnectionPool createConnectionPool() {

        if (!this.settings.getAsBoolean(ConfigConstants.LDAP_POOL_ENABLED, false)) {
            return null;
        }

        PoolConfig poolConfig = new PoolConfig();

        poolConfig.setMinPoolSize(this.settings.getAsInt(ConfigConstants.LDAP_POOL_MIN_SIZE, 3));
        poolConfig.setMaxPoolSize(this.settings.getAsInt(ConfigConstants.LDAP_POOL_MAX_SIZE, 10));

        if (this.settings.getAsBoolean("validation.enabled", false)) {
            poolConfig.setValidateOnCheckIn(this.settings.getAsBoolean("validation.on_checkin", false));
            poolConfig.setValidateOnCheckOut(this.settings.getAsBoolean("validation.on_checkout", false));
            poolConfig.setValidatePeriodically(this.settings.getAsBoolean("validation.periodically", true));
            poolConfig.setValidatePeriod(Duration.ofMinutes(this.settings.getAsLong("validation.period", 30l)));
            poolConfig.setValidateTimeout(Duration.ofSeconds(this.settings.getAsLong("validation.timeout", 5l)));
        }

        AbstractConnectionPool result;

        if ("blocking".equals(this.settings.get(ConfigConstants.LDAP_POOL_TYPE))) {
            result = new BlockingConnectionPool(poolConfig, createBasicConnectionFactory());
        } else {
            result = new SoftLimitConnectionPool(poolConfig, createBasicConnectionFactory());
        }

        result.setValidator(getConnectionValidator());

        checkForDeprecatedSetting(settings, ConfigConstants.LDAP_LEGACY_POOL_PRUNING_PERIOD, ConfigConstants.LDAP_POOL_PRUNING_PERIOD);
        checkForDeprecatedSetting(settings, ConfigConstants.LDAP_LEGACY_POOL_IDLE_TIME, ConfigConstants.LDAP_POOL_IDLE_TIME);

<<<<<<< HEAD
        result.setPruneStrategy(new IdlePruneStrategy(
            Duration.ofMinutes(this.settings.getAsLong(ConfigConstants.LDAP_POOL_PRUNING_PERIOD, this.settings.getAsLong(ConfigConstants.LDAP_LEGACY_POOL_PRUNING_PERIOD, 5l))),
            Duration.ofMinutes(this.settings.getAsLong(ConfigConstants.LDAP_POOL_IDLE_TIME, this.settings.getAsLong(ConfigConstants.LDAP_LEGACY_POOL_IDLE_TIME, 10l))))
=======
        result.setPruneStrategy(
            new IdlePruneStrategy(
                Duration.ofMinutes(
                    this.settings.getAsLong(
                        ConfigConstants.LDAP_POOL_PRUNING_PERIOD,
                        this.settings.getAsLong(ConfigConstants.LDAP_LEGACY_POOL_PRUNING_PERIOD, 5l)
                    )
                ),
                Duration.ofMinutes(
                    this.settings.getAsLong(
                        ConfigConstants.LDAP_POOL_IDLE_TIME,
                        this.settings.getAsLong(ConfigConstants.LDAP_LEGACY_POOL_IDLE_TIME, 10l)
                    )
                )
            )
>>>>>>> ceb5ad29
        );

        result.initialize();

        return result;
    }

    private ConnectionConfig getConnectionConfig() {
        ConnectionConfig result = new ConnectionConfig(getLdapUrlString());

        if (this.sslConfig != null) {
            configureSSL(result);
        }

        result.setConnectionStrategy(getConnectionStrategy());
        result.setConnectionInitializer(getConnectionInitializer());

        long connectTimeout = settings.getAsLong(ConfigConstants.LDAP_CONNECT_TIMEOUT, 5000L); // 0L means TCP
        // default timeout
        long responseTimeout = settings.getAsLong(ConfigConstants.LDAP_RESPONSE_TIMEOUT, 0L); // 0L means wait
        // infinitely

        result.setConnectTimeout(Duration.ofMillis(connectTimeout < 0L ? 0L : connectTimeout)); // 5 sec by default
        result.setResponseTimeout(Duration.ofMillis(responseTimeout < 0L ? 0L : responseTimeout));

        if (log.isDebugEnabled()) {
            log.debug("LDAP connection config:\n" + result);
        }

        return result;
    }

    private ConnectionInitializer getConnectionInitializer() {
        BindConnectionInitializer result = new BindConnectionInitializer();

        String bindDn = settings.get(ConfigConstants.LDAP_BIND_DN, null);
        String password = settings.get(ConfigConstants.LDAP_PASSWORD, null);

        if (password != null && password.length() == 0) {
            password = null;
        }

        if (log.isDebugEnabled()) {
            log.debug("bindDn {}, password {}", bindDn, password != null ? "****" : "<not set>");
        }

        if (bindDn != null && password == null) {
            log.error("No password given for bind_dn {}. Will try to authenticate anonymously to ldap", bindDn);
        }

        boolean enableClientAuth = settings.getAsBoolean(
            ConfigConstants.LDAPS_ENABLE_SSL_CLIENT_AUTH,
            ConfigConstants.LDAPS_ENABLE_SSL_CLIENT_AUTH_DEFAULT
        );

        if (bindDn != null && password != null) {
            log.debug("Will perform simple bind with bind dn");
            result.setBindDn(bindDn);
            result.setBindCredential(new Credential(password));

            if (enableClientAuth) {
                log.warn("Will perform simple bind with bind dn because to bind dn is given and overrides client cert authentication");
            }
        } else if (enableClientAuth) {
            log.debug("Will perform External SASL bind because client cert authentication is enabled");
            result.setBindSaslConfig(new ExternalConfig());
        } else {
            log.debug("Will perform anonymous bind because no bind dn or password is given");
        }

        return result;
    }

    private ConnectionStrategy getConnectionStrategy() {
        switch (this.settings.get(ConfigConstants.LDAP_CONNECTION_STRATEGY, "active_passive").toLowerCase()) {
            case "round_robin":
                return new RoundRobinConnectionStrategy();
            case "random":
                return new RandomConnectionStrategy();
            default:
                return new ActivePassiveConnectionStrategy();
        }
    }

    private Validator<Connection> getConnectionValidator() {
        if (!this.settings.getAsBoolean("validation.enabled", false)) {
            return null;
        }

        String validationStrategy = this.settings.get("validation.strategy", "search");
        Validator<Connection> result = null;

        if ("compare".equalsIgnoreCase(validationStrategy)) {
            result = new CompareValidator(
                new CompareRequest(
                    this.settings.get("validation.compare.dn", ""),
                    new LdapAttribute(
                        this.settings.get("validation.compare.attribute", "objectClass"),
                        this.settings.get("validation.compare.value", "top")
                    )
                )
            );
        } else {
            SearchRequest searchRequest = new SearchRequest();
            searchRequest.setBaseDn(this.settings.get("validation.search.base_dn", ""));
            searchRequest.setSearchFilter(new SearchFilter(this.settings.get("validation.search.filter", "(objectClass=*)")));
            searchRequest.setReturnAttributes(ReturnAttributes.NONE.value());
            searchRequest.setSearchScope(SearchScope.OBJECT);
            searchRequest.setSizeLimit(1);

            result = new SearchValidator(searchRequest);
        }

        return result;
    }

    private String getLdapUrlString() {
        // It's a bit weird that we create from structured data a plain string which is
        // later parsed again by ldaptive. But that's the way the API wants it to be.

        List<String> ldapHosts = this.settings.getAsList(ConfigConstants.LDAP_HOSTS, Collections.singletonList("localhost"));
        boolean enableSSL = settings.getAsBoolean(ConfigConstants.LDAPS_ENABLE_SSL, false);

        StringBuilder result = new StringBuilder();

        for (String ldapHost : ldapHosts) {
            if (result.length() > 0) {
                result.append(" ");
            }

            if (ldapHost.contains("://")) {
                result.append(ldapHost);
            } else if (enableSSL) {
                result.append("ldaps://").append(ldapHost);
            } else {
                result.append("ldap://").append(ldapHost);
            }
        }

        return result.toString();
    }

    private void configureSSL(ConnectionConfig config) {

        if (this.sslConfig == null) {
            // Disabled
            return;
        }

        SslConfig ldaptiveSslConfig = new SslConfig();
        CredentialConfig cc = CredentialConfigFactory.createKeyStoreCredentialConfig(
            this.sslConfig.getEffectiveTruststore(),
            this.sslConfig.getEffectiveTruststoreAliasesArray(),
            this.sslConfig.getEffectiveKeystore(),
            this.sslConfig.getEffectiveKeyPasswordString(),
            this.sslConfig.getEffectiveKeyAliasesArray()
        );

        ldaptiveSslConfig.setCredentialConfig(cc);

        if (!this.sslConfig.isHostnameVerificationEnabled()) {
            ldaptiveSslConfig.setHostnameVerifier(new AllowAnyHostnameVerifier());

            if (!Boolean.parseBoolean(System.getProperty("com.sun.jndi.ldap.object.disableEndpointIdentification"))) {
                log.warn(
                    "In order to disable host name verification for LDAP connections (verify_hostnames: true), "
                        + "you also need to set set the system property com.sun.jndi.ldap.object.disableEndpointIdentification to true when starting the JVM running OpenSearch. "
                        + "This applies for all Java versions released since July 2018."
                );
                // See:
                // https://www.oracle.com/technetwork/java/javase/8u181-relnotes-4479407.html
                // https://www.oracle.com/technetwork/java/javase/10-0-2-relnotes-4477557.html
                // https://www.oracle.com/technetwork/java/javase/11-0-1-relnotes-5032023.html
            }
        }

        if (this.sslConfig.getSupportedCipherSuites() != null && this.sslConfig.getSupportedCipherSuites().length > 0) {
            ldaptiveSslConfig.setEnabledCipherSuites(this.sslConfig.getSupportedCipherSuites());
        }

        ldaptiveSslConfig.setEnabledProtocols(this.sslConfig.getSupportedProtocols());

        if (this.sslConfig.isTrustAllEnabled()) {
            ldaptiveSslConfig.setTrustManagers(new AllowAnyTrustManager());
        }

        config.setSslConfig(ldaptiveSslConfig);

        config.setUseSSL(true);
        config.setUseStartTLS(this.sslConfig.isStartTlsEnabled());

    }

    @SuppressWarnings("unchecked")
    private void configureSSLinConnectionFactory(DefaultConnectionFactory connectionFactory) {
        if (this.sslConfig == null) {
            // Disabled
            return;
        }

        Map<String, Object> props = new HashMap<String, Object>();

        if (this.sslConfig.isStartTlsEnabled() && !this.sslConfig.isHostnameVerificationEnabled()) {
            props.put("jndi.starttls.allowAnyHostname", "true");
        }

        connectionFactory.getProvider().getProviderConfig().setProperties(props);

    }
}<|MERGE_RESOLUTION|>--- conflicted
+++ resolved
@@ -133,11 +133,6 @@
         checkForDeprecatedSetting(settings, ConfigConstants.LDAP_LEGACY_POOL_PRUNING_PERIOD, ConfigConstants.LDAP_POOL_PRUNING_PERIOD);
         checkForDeprecatedSetting(settings, ConfigConstants.LDAP_LEGACY_POOL_IDLE_TIME, ConfigConstants.LDAP_POOL_IDLE_TIME);
 
-<<<<<<< HEAD
-        result.setPruneStrategy(new IdlePruneStrategy(
-            Duration.ofMinutes(this.settings.getAsLong(ConfigConstants.LDAP_POOL_PRUNING_PERIOD, this.settings.getAsLong(ConfigConstants.LDAP_LEGACY_POOL_PRUNING_PERIOD, 5l))),
-            Duration.ofMinutes(this.settings.getAsLong(ConfigConstants.LDAP_POOL_IDLE_TIME, this.settings.getAsLong(ConfigConstants.LDAP_LEGACY_POOL_IDLE_TIME, 10l))))
-=======
         result.setPruneStrategy(
             new IdlePruneStrategy(
                 Duration.ofMinutes(
@@ -153,7 +148,6 @@
                     )
                 )
             )
->>>>>>> ceb5ad29
         );
 
         result.initialize();
